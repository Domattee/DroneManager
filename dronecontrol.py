--- conflicted
+++ resolved
@@ -26,76 +26,7 @@
 }
 
 
-<<<<<<< HEAD
-    async def _update_values(self):
-        while True:
-            try:
-                if self.cur_drone is not None:
-                    self.query_one("#name", expect_type=Static).update(f"{self.cur_drone.name}")
-                    self.query_one("#address", expect_type=Static).update(f"{self.cur_drone.drone_addr}")
-                    self.query_one("#attitude", expect_type=Static).update(f"{self.cur_drone.attitude}")
-                    self.query_one("#battery", expect_type=ProgressBar).update(progress=self.cur_drone.batteries[0].remaining)
-                else:
-                    self.query_one("#name", expect_type=Static).update("NAME: NO DRONE SELECTED")
-                    self.query_one("#address", expect_type=Static).update("ADDRESS: NO DRONE SELECTED")
-                    self.query_one("#attitude", expect_type=Static).update("ATTITUDE: NO DRONE SELECTED")
-                    self.query_one("#battery", expect_type=ProgressBar).update(progress=0)
-            except textual.app.NoMatches:
-                pass
-            except Exception as e:
-                self.logger.error(f"Error updating values: {repr(e)}", exc_info=True)
-            await asyncio.sleep(1/UPDATE_RATE)
-
-    def compose(self):
-        with Horizontal():
-            with RadioSet(id="droneselector"):
-                yield RadioButton("None", id="button_no_drone")
-            with Vertical():
-                yield Static(id="name", renderable="NAME: NO DRONE SELECTED")
-                yield Static(id="address", renderable="ADDRESS: NO DRONE SELECTED")
-                yield ProgressBar(id="battery", total=100, show_eta=False)
-                yield Static(id="attitude", renderable="ATTITUDE: NO DRONE SELECTED")
-        yield Footer()
-
-    def on_radio_set_changed(self, event: RadioSet.Changed) -> None:
-        if event.pressed.label.plain == "None":
-            self.cur_drone = None
-        else:
-            self.cur_drone = self.drones[event.pressed.label.plain]
-
-    async def add_drone(self, name, drone):
-        try:
-            self.drones[name] = drone
-            self.logger.debug(f"Adding radio button for {name}")
-            radio_selector = RadioButton(f"{name}", id=f"button_{name}")
-            radio_field = self.query_one("#droneselector", expect_type=RadioSet)
-            await radio_field.mount(radio_selector)
-        except Exception as e:
-            self.logger.error(f"{repr(e)}", exc_info=True)
-
-    async def remove_drone(self, name):
-        try:
-            if self.cur_drone == name:
-                # Have to change current drone to prevent stuff breaking
-                self.cur_drone = None
-            try:
-                self.drones.pop(name)
-            except KeyError:
-                pass
-            self.logger.debug(f"Removing radio button for {name}")
-            await self.query_one(f"#button_{name}", expect_type=RadioButton).remove()
-            # Move currently selected button after removal to prevent index errors
-            selector = self.query_one(f"#droneselector", expect_type=RadioSet)
-            selector.action_next_button()
-        except Exception as e:
-            self.logger.debug(f"{repr(e)}", exc_info=True)
-
-
-class CommandScreen(Screen):
-    # TODO: Remove drone handling functions and put them into a DroneManager class that the app interacts with.
-=======
 class DroneManager:
->>>>>>> 6e9fce13
     # TODO: Figure out how to get voxl values from the drone
     # TODO: Better error handling for the multi_action tasks
     # TODO: Handle MAVSDK crashes
@@ -107,162 +38,6 @@
         # self.drones acts as the list/manager of connected drones, any function that writes or deletes items should
         # protect those writes/deletes with this lock. Read only functions can ignore it.
         self.drone_lock = asyncio.Lock()
-<<<<<<< HEAD
-        self._kill_counter = 0  # Require kill all to be entered twice
-        self.logger = logger
-
-        self.parser = ArgParser(
-            description="Interactive command line interface to connect and control multiple drones")
-        subparsers = self.parser.add_subparsers(title="command",
-                                                description="Command to execute.", dest="command")
-        connect_parser = subparsers.add_parser("connect", help="Connect a drone")
-        connect_parser.add_argument("drone", type=str, help="Name for the drone.")
-        connect_parser.add_argument("drone_address", type=str, nargs='?',
-                                    help="Connection string. Something like udp://:14540")
-        connect_parser.add_argument("-sa", "--server_address", type=str, default=None,
-                                    help="Address for the mavsdk server. If omitted, a server is started "
-                                         "automatically. Use this only if you already have a server for this drone "
-                                         "running (for example on another machine). Default None")
-        connect_parser.add_argument("-sp", "--server_port", type=int, default=50051,
-                                    help="Port for the mavsdk server. Default 50051.")
-        connect_parser.add_argument("-t", "--timeout", type=float, default=5, required=False,
-                                    help="Timeout in seconds for connection attempts.")
-        arm_parser = subparsers.add_parser("arm", help="Arm the named drone(s).")
-        arm_parser.add_argument("drones", type=str, nargs="+", help="Drone(s) to arm")
-        arm_parser.add_argument("-s", "--schedule", action="store_true", help="Queue this action instead of "
-                                                                              "executing immediately.")
-
-        disarm_parser = subparsers.add_parser("disarm", help="Disarm the named drone(s).")
-        disarm_parser.add_argument("drones", type=str, nargs="+", help="Drone(s) to disarm")
-        disarm_parser.add_argument("-s", "--schedule", action="store_true", help="Queue this action instead of "
-                                                                                 "executing immediately.")
-
-        takeoff_parser = subparsers.add_parser("takeoff", help="Puts the drone(s) into takeoff mode.")
-        takeoff_parser.add_argument("drones", type=str, nargs="+", help="Drone(s) to take off with.")
-        takeoff_parser.add_argument("-s", "--schedule", action="store_true", help="Queue this action instead of "
-                                                                                  "executing immediately.")
-
-        offboard_parser = subparsers.add_parser("mode", help="Change the drone(s) flight mode")
-        offboard_parser.add_argument("mode", type=str, help="Target flight mode. Must be one of {}.".format(
-            self._drone_class.VALID_FLIGHTMODES))
-        offboard_parser.add_argument("drones", type=str, nargs="+", help="Drone(s) to change flight mode on.")
-        #offboard_parser.add_argument("-s", "--schedule", action="store_true", help="Queue this action instead of "
-        #                                                                           "executing immediately.")
-
-        fly_to_parser = subparsers.add_parser("flyto", help="Send the drone to a local coordinate.")
-        fly_to_parser.add_argument("drone", type=str, help="Name of the drone")
-        fly_to_parser.add_argument("x", type=float, help="Target x coordinate")
-        fly_to_parser.add_argument("y", type=float, help="Target y coordinate")
-        fly_to_parser.add_argument("z", type=float, help="Target z coordinate")
-        fly_to_parser.add_argument("yaw", type=float, nargs="?", default=0.0, help="Target yaw in degrees. Default 0.")
-        fly_to_parser.add_argument("-t", "--tolerance", type=float, required=False, default=0.5,
-                                   help="Position tolerance")
-
-        fly_to_gps_parser = subparsers.add_parser("flytogps", help="Send the drone to a GPS coordinate")
-        fly_to_gps_parser.add_argument("drone", type=str, help="Name of the drone")
-        fly_to_gps_parser.add_argument("lat", type=float, help="Target latitude")
-        fly_to_gps_parser.add_argument("long", type=float, help="Target longitude")
-        fly_to_gps_parser.add_argument("alt", type=float, help="Target altitude (relative to takeoff)")
-        fly_to_gps_parser.add_argument("yaw", type=float, nargs="?", default=0.0, help="Target yaw in degrees. "
-                                                                                       "Default 0.")
-        fly_to_gps_parser.add_argument("-t", "--tolerance", type=float, required=False, default=0.5,
-                                       help="Position tolerance")
-
-        fly_circle_parser = subparsers.add_parser("orbit", help="Fly in a circle, facing the center point")
-        fly_circle_parser.add_argument("drone", type=str, help="Name of the drone")
-        fly_circle_parser.add_argument("radius", type=float, help="Radius of the circle")
-        fly_circle_parser.add_argument("vel", type=float, help="Target velocity (negative for opposite direction)")
-        fly_circle_parser.add_argument("center_lat", type=float, help="Latitude of the center of the circle")
-        fly_circle_parser.add_argument("center_long", type=float, help="Longitude of the center of the circle")
-        fly_circle_parser.add_argument("amsl", type=float, help="Altitude in terms of AMSL.")
-
-        land_parser = subparsers.add_parser("land", help="Land the drone(s)")
-        land_parser.add_argument("drones", type=str, nargs="+", help="Drone(s) to land")
-        land_parser.add_argument("-s", "--schedule", action="store_true", help="Queue this action instead of "
-                                                                               "executing immediately.")
-
-        pause_parser = subparsers.add_parser("pause", help="Pause the drone(s) task execution")
-        pause_parser.add_argument("drones", type=str, nargs="+", help="Drone(s) to pause")
-
-        resume_parser = subparsers.add_parser("resume", help="Resume the drone(s) task execution")
-        resume_parser.add_argument("drones", type=str, nargs="+", help="Drone(s) to resume")
-
-        stop_parser = subparsers.add_parser("stop", help="Stops (i.e. lands) drones. If no drones are listed, "
-                                                         "stops all of them and then exits the application")
-        stop_parser.add_argument("drones", type=str, nargs="*", help="Drone(s) to stop.")
-
-        kill_parser = subparsers.add_parser("kill", help="Kills (i.e. disarms and stops everything) drones. If no "
-                                                         "drones are listed, kills all of them.")
-        kill_parser.add_argument("drones", type=str, nargs="*", help="Drone(s) to kill.")
-
-        test_parser = subparsers.add_parser("test", help="Executes whatever the test function does for a drone")
-        test_parser.add_argument("drones", type=str, help="Drone to test.")
-
-    @on(InputWithHistory.Submitted, "#cli")
-    async def cli(self, message):
-        value = message.value
-        message.control.clear()
-        tmp = None
-        try:
-            args = self.parser.parse_args(shlex.split(value))
-        except ValueError as e:
-            self.logger.warning(str(e))
-            return
-        except ArgumentParserError as e:
-            self.logger.error(f"Exception parsing the argument: {repr(e)}", exc_info=True)
-            return
-        try:
-            if args.command != "kill" or args.drones:
-                self._kill_counter = 0
-
-            if args.command == "connect":
-                address = args.drone_address
-                if args.drone in DRONE_DICT and not address:
-                    address = DRONE_DICT[args.drone]
-                elif not address:
-                    address = "udp://:14540"
-                tmp = asyncio.create_task(self.connect_to_drone(args.drone, args.server_address, args.server_port,
-                                                                address, args.timeout), name=args.drone)
-            elif args.command == "arm":
-                tmp = asyncio.create_task(self.arm(args.drones, schedule=args.schedule))
-            elif args.command == "disarm":
-                tmp = asyncio.create_task(self.disarm(args.drones, schedule=args.schedule))
-            elif args.command == "takeoff":
-                tmp = asyncio.create_task(self.takeoff(args.drones, schedule=args.schedule))
-            elif args.command == "mode":
-                tmp = asyncio.create_task(self.change_flightmode(args.drones, args.mode))
-            elif args.command == "flyto":
-                tmp = asyncio.create_task(self.fly_to(args.drone, args.x, args.y, args.z, args.yaw, tol=args.tolerance))
-            elif args.command == "flytogps":
-                tmp = asyncio.create_task(self.fly_to_gps(args.drone, args.lat, args.long, args.alt, args.yaw,
-                                                          tol=args.tolerance))
-            elif args.command == "orbit":
-                tmp = asyncio.create_task(self.orbit(args.drone, args.radius, args.vel, args.center_lat,
-                                                     args.center_long, args.amsl))
-            elif args.command == "land":
-                tmp = asyncio.create_task(self.land(args.drones, schedule=args.schedule))
-            elif args.command == "pause":
-                tmp = asyncio.create_task(self.pause(args.drones))
-            elif args.command == "resume":
-                tmp = asyncio.create_task(self.resume(args.drones))
-            elif args.command == "stop":
-                tmp = asyncio.create_task(self.action_stop(args.drones))
-            elif args.command == "test":
-                tmp = asyncio.create_task(self.test(args.drones))
-            elif args.command == "kill":
-                if not args.drones:
-                    if self._kill_counter:
-                        tmp = asyncio.create_task(self.kill(args.drones))
-                    else:
-                        self.logger.warning("Are you sure? Enter kill again")
-                        self._kill_counter += 1
-                else:
-                    tmp = asyncio.create_task(self.kill(args.drones))
-            self.running_tasks.add(tmp)
-        except Exception as e:
-            self.logger.error(f"Encountered an exception: {str(e)}")
-            self.logger.debug(f"Encountered an exception: {repr(e)}", exc_info=True)
-=======
 
         self._on_drone_removal_coros = set()
         self._on_drone_connect_coros = set()
@@ -270,7 +45,6 @@
         if logger is None:
             self.logger = logging.getLogger("Manager")
             self.logger.setLevel(logging.DEBUG)
-
             filename = f"manager_{datetime.datetime.now()}"
             filename = filename.replace(":", "_").replace(".", "_") + ".log"
             logdir = os.path.abspath("./logs")
@@ -281,7 +55,6 @@
             self.logger.addHandler(file_handler)
         else:
             self.logger = logger
->>>>>>> 6e9fce13
 
     @property
     def used_drone_addrs(self):
@@ -373,13 +146,16 @@
             self.logger.error(repr(e))
 
     async def arm(self, names, schedule=False):
-        await self._multiple_drone_action(self.drone_class.arm, names, "Arming drone(s) {}.", schedule=schedule)
+        await self._multiple_drone_action(self.drone_class.arm, names,
+                                          "Arming drone(s) {}.", schedule=schedule)
 
     async def disarm(self, names, schedule=False):
-        await self._multiple_drone_action(self.drone_class.disarm, names, "Disarming drone(s) {}.", schedule=schedule)
+        await self._multiple_drone_action(self.drone_class.disarm, names,
+                                          "Disarming drone(s) {}.", schedule=schedule)
 
     async def takeoff(self, names, schedule=False):
-        await self._multiple_drone_action(self.drone_class.takeoff, names, "Takeoff for Drone(s) {}.", schedule=schedule)
+        await self._multiple_drone_action(self.drone_class.takeoff, names,
+                                          "Takeoff for Drone(s) {}.", schedule=schedule)
 
     async def change_flightmode(self, names, flightmode, schedule=False):
         await self._multiple_drone_action(self.drone_class.change_flight_mode,
@@ -388,7 +164,8 @@
                                           flightmode, schedule=schedule)
 
     async def land(self, names, schedule=False):
-        await self._multiple_drone_action(self.drone_class.land, names, "Landing drone(s) {}.", schedule=schedule)
+        await self._multiple_drone_action(self.drone_class.land, names,
+                                          "Landing drone(s) {}.", schedule=schedule)
 
     async def pause(self, names):
         self.logger.info(f"Pausing drone(s) {names}")
@@ -414,61 +191,6 @@
             self.logger.warning(f"No drone named {name}!")
         except Exception as e:
             self.logger.error(repr(e))
-
-    async def test(self, name):
-        try:
-            drone = self.drones[name]
-        except KeyError:
-            self.logger.warning(f"No drone named {name}!")
-            return
-        altitude = 2.0
-        try:
-            tmp = asyncio.create_task(self.arm([name]))
-            await asyncio.sleep(2)
-            tmp = asyncio.create_task(self.takeoff([name]))
-            await asyncio.sleep(6)
-            self.logger.info("Step wise move")
-            await drone._set_setpoint_ned(np.asarray([0, 0, -altitude, 0], dtype=float))
-            await asyncio.sleep(2)
-            await drone._set_setpoint_ned(np.asarray([1, 0, -altitude, 0], dtype=float))
-            await asyncio.sleep(2)
-            await drone._set_setpoint_ned(np.asarray([2, 0, -altitude, 0], dtype=float))
-            await asyncio.sleep(2)
-            await drone._set_setpoint_ned(np.asarray([3, 0, -altitude, 0], dtype=float))
-            await asyncio.sleep(3)
-            await drone._set_setpoint_ned(np.asarray([2, 0, -altitude, 0], dtype=float))
-            await asyncio.sleep(2)
-            await drone._set_setpoint_ned(np.asarray([1, 0, -altitude, 0], dtype=float))
-            await asyncio.sleep(2)
-            await drone._set_setpoint_ned(np.asarray([0, 0, -altitude, 0], dtype=float))
-            await asyncio.sleep(5)
-        ############
-            self.logger.info("Big move")
-            await drone._set_setpoint_ned(np.asarray([3, 0, -altitude, 0], dtype=float))
-            await asyncio.sleep(5)
-            await drone._set_setpoint_ned(np.asarray([0, 0, -altitude, 0], dtype=float))
-            await asyncio.sleep(7)
-        #############
-            #self.logger.info("Turning, rate 10deg/2, 2Hz")
-            #for i in range(72):
-            #    await drone._set_setpoint_ned(np.asarray([0, 0, -altitude, 5*(i+1)], dtype=float))
-            #    await asyncio.sleep(0.5)
-            #await asyncio.sleep(3)
-            #self.logger.info("Turning, rate 10deg/2, 4Hz")
-            #for i in range(144):
-            #    await drone._set_setpoint_ned(np.asarray([0, 0, -altitude, 2.5*(i+1)], dtype=float))
-            #    await asyncio.sleep(0.25)
-            #await asyncio.sleep(3)
-            #self.logger.info("Turning, rate 10deg/2, 10Hz")
-            #for i in range(360):
-            #    await drone._set_setpoint_ned(np.asarray([0, 0, -altitude, 1.*(i+1)], dtype=float))
-            #    await asyncio.sleep(0.1)
-            #await asyncio.sleep(10)
-        #############
-            tmp = asyncio.create_task(self.land([name]))
-            await asyncio.sleep(5)
-        except Exception as e:
-            self.logger.error(f"{repr(e)}", exc_info=True)
 
     async def fly_to_gps(self, name, lat, long, alt, yaw, tol=0.5):
         self.logger.info(f"Queuing move to {(lat, long, alt)} for  {name}")
