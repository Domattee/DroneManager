""" Plugin for using controllers and joysticks to control drones with DM

"""
import asyncio

import mavsdk.mocap
import numpy as np
from scipy.spatial.transform import Rotation

from dronecontrol.plugin import Plugin
from dronecontrol.plugins.NatNet.NatNetClient import NatNetClient

from mavsdk.mocap import VisionPositionEstimate, PositionBody, AngleBody


class CoordinateConversion:

    def __init__(self, n_axis: str, e_axis: str, d_axis: str):
        """

        """
        # The drone axes expressed as a tracking system axes. The axes must be aligned, only permutation and
        # direction can change.
        # For example:
        # n_axis = -z  (Drone north/forward axis is aligned with negative z-axis in the tracking coordinate system)
        # e_axis = -x (Drone east/right matches negative x-axis)
        # d_axis = y (Drone down matches tracking y-axis)
        # xyz can also be written as capital letters to indicate extrinsic rotations, same convention as scipy
        self._choices = ["x", "-x", "y", "-y", "z", "-z"]
        self._choices.extend([choice.upper() for choice in self._choices])
        assert n_axis in self._choices and e_axis in self._choices and d_axis in self._choices, f"Invalid axis for coordinate conversion, must be one of {self._choices}"
        self.axes = [n_axis, e_axis, d_axis]
        self.rotation: Rotation | None = None
        self._inv_rotation: Rotation | None = None
        self._perm_matrix = np.zeros((3,3))
        self.rotation_sequence: str = ""
        self.make_rotation()

    def convert_euler(self, tracking_pos, tracking_euler, out_sequence = "XYZ", degrees = False, in_degrees = True):
        converted_pos = self.rotation.apply(tracking_pos)
        converted_rot = (self.rotation * Rotation.from_euler(self.rotation_sequence, tracking_euler, degrees=in_degrees)
                         * self._inv_rotation).as_euler(out_sequence, degrees=degrees)
        return converted_pos, converted_rot

    def convert_quat(self, tracking_pos, tracking_quat, out_sequence = "XYZ", degrees = False):
        converted_pos = self.rotation.apply(tracking_pos)
        converted_rot = (self.rotation * Rotation.from_quat(tracking_quat) *
                         self.rotation.inv()).as_euler(out_sequence,degrees=degrees)
        return converted_pos, converted_rot

    def _make_perm_matrix(self):
        self._perm_matrix = np.zeros((3, 3))
        seq = ""
        for i, axis in enumerate(self.axes):
            seq += axis[-1]
            axis = axis.lower()
            neg = axis.startswith("-")
            if axis.endswith("x") or axis.endswith(()):
                pos = 0
            elif axis.endswith("y"):
                pos = 1
            else:
                pos = 2
            self._perm_matrix[i, pos] = -1 if neg else 1
        self.rotation_sequence = seq

    def make_rotation(self):
        self._make_perm_matrix()
        self.rotation = Rotation.from_matrix(self._perm_matrix)
        self._inv_rotation = self.rotation.inv()


class OptitrackPlugin(Plugin):
    """
    """

    PREFIX = "opti"

    def __init__(self, dm, logger, name, server_ip: str | None = None, axes: list[str] | None = None):
        """

        """
        super().__init__(dm, logger, name)
        self.cli_commands = {
            "connect": self.connect_server,
            "add_drone": self.add_drone,
        }
        self.client: NatNetClient | None = None
        self.server_ip: str = server_ip if server_ip is not None else "127.0.0.1"
        self.local_ip: str = "127.0.0.1"
        self._drone_id_mapping: dict[int, str] = {}

        self._rigid_body_data: dict = {}
        self.frame_count: int = 0
<<<<<<< HEAD
        self.log_every = 99

        if axes is None:
            axes = ["z", "-x", "-y"]
        self.coordinate_transform = CoordinateConversion(*axes)
=======
        self.log_every = 100
>>>>>>> 469903a8

    async def connect_server(self, remote: str = None, local: str = None):
        if self.client is not None:
            self.logger.warning("Already connected to a NatNetserver, aborting.")
            return

        if remote is not None:
            self.server_ip = remote
        if local is not None:
            self.local_ip = local
        self.logger.info(f"Connecting to NatNet Server @ {self.server_ip}")
        client = NatNetClient()
        client.set_client_address(self.local_ip)
        client.set_server_address(self.server_ip)
        client.rigid_body_listener = self._rigid_body_callback
        client.set_use_multicast(True)
        conn_good = False
        try:
            is_running = client.run("d")
            if not is_running:
                self.logger.error("Couldn't start the client!")

            else:
                await asyncio.sleep(1)
                if not client.connected():
                    self.logger.error("Couldn't connect to the server!")
                else:
                    conn_good = True
        except ConnectionResetError as e:
            self.logger.warning("Couldn't connect to the server!")
            self.logger.debug(repr(e), exc_info = True)
            return
        if conn_good:
            self.client = client
            self.logger.info("Connected to NatNet Server!")
            
        else:
            client.shutdown()

    def add_drone(self, name: str, track_id: int):
        if name not in self.dm.drones:
            self.logger.warning(f"No drone named {name}")
        else:
            self._drone_id_mapping[track_id] = name

    def remove_drone(self, name: str):
        to_remove = None
        for key, value in self._drone_id_mapping.items():
            if value == name:
                to_remove = key
        if to_remove:
            self._drone_id_mapping.pop(to_remove)

    def _rigid_body_callback(self, track_id, position, rotation):
        try:
            self.frame_count += 1
            self.frame_count = self.frame_count % 1000000
            if self.frame_count % self.log_every == 0:
                self.logger.info(f"Logging every {self.log_every}th rigid body frame {track_id} - {position, rotation}")
            if track_id in self._drone_id_mapping:
                drone_name = self._drone_id_mapping[track_id]
<<<<<<< HEAD

                conv_position, conv_rotation = self.coordinate_transform.convert_quat(position, rotation)
                if self.frame_count % self.log_every == 0:
                    self.logger.info(f"Would send info to drone {drone_name, track_id}: {conv_position, conv_rotation}")
                #vis_pos_estimate = VisionPositionEstimate(0,
                #                                          PositionBody(*conv_position),
                #                                          AngleBody(*conv_rotation),
                #                                          None)
                #send_task = asyncio.create_task(self._error_wrapper(self.dm.drones[drone_name].system.mocap.set_vision_position_estimate(vis_pos_estimate)))
=======
                self.logger.info(f"Would send info to drone {drone_name, track_id}: {position, rotation}")
                # TODO: Figoure out position and rotation transform
                #send_task = asyncio.create_task(self.dm.drones[drone_name].system.mocap.set_vision_position_estimate())
>>>>>>> 469903a8
                #send_task_awaiter = asyncio.create_task(coroutine_awaiter(send_task, self.logger))
                #self._running_tasks.add(send_task)
                #self._running_tasks.add(send_task_awaiter)
        except Exception as e:
            self.logger.error("Error in rigid body callback:")
            self.logger.debug(repr(e), exc_info = True)

    async def close(self):
        if self.client is not None:
            self.client.shutdown()
<<<<<<< HEAD


    async def _error_wrapper(self, func, *args, **kwargs):
        try:
            res = await func(*args, **kwargs)
        except mavsdk.mocap.MocapError as e:
            self.logger.error(f"CameraError: {e._result.result_str}")
            return False
        return res


if __name__ == "__main__":
    test_pos = [-1, -2, 3]
    test_attitudes = [[0, 0, 10], [10, 5, 90], [10, 0, 180]]
    GT_test_attitudes = [[0, 0, -100]]

    opti_conv = CoordinateConversion("z", "-x", "-y")
    rot = opti_conv.rotation
    seq = opti_conv.rotation_sequence

    print("Test vector: ", test_pos, rot.apply(test_pos))
    print("Rotation matrix: ", rot.as_quat(canonical=True))

    for attitude in test_attitudes:
        print("Init Position, Rotation: ", test_pos, attitude)
        print("Converted Position, Rotation: ", opti_conv.convert_euler(test_pos, attitude, degrees=True))
=======
        await super().close()
        
>>>>>>> 469903a8
<|MERGE_RESOLUTION|>--- conflicted
+++ resolved
@@ -92,15 +92,11 @@
 
         self._rigid_body_data: dict = {}
         self.frame_count: int = 0
-<<<<<<< HEAD
         self.log_every = 99
 
         if axes is None:
             axes = ["z", "-x", "-y"]
         self.coordinate_transform = CoordinateConversion(*axes)
-=======
-        self.log_every = 100
->>>>>>> 469903a8
 
     async def connect_server(self, remote: str = None, local: str = None):
         if self.client is not None:
@@ -162,8 +158,6 @@
                 self.logger.info(f"Logging every {self.log_every}th rigid body frame {track_id} - {position, rotation}")
             if track_id in self._drone_id_mapping:
                 drone_name = self._drone_id_mapping[track_id]
-<<<<<<< HEAD
-
                 conv_position, conv_rotation = self.coordinate_transform.convert_quat(position, rotation)
                 if self.frame_count % self.log_every == 0:
                     self.logger.info(f"Would send info to drone {drone_name, track_id}: {conv_position, conv_rotation}")
@@ -172,11 +166,6 @@
                 #                                          AngleBody(*conv_rotation),
                 #                                          None)
                 #send_task = asyncio.create_task(self._error_wrapper(self.dm.drones[drone_name].system.mocap.set_vision_position_estimate(vis_pos_estimate)))
-=======
-                self.logger.info(f"Would send info to drone {drone_name, track_id}: {position, rotation}")
-                # TODO: Figoure out position and rotation transform
-                #send_task = asyncio.create_task(self.dm.drones[drone_name].system.mocap.set_vision_position_estimate())
->>>>>>> 469903a8
                 #send_task_awaiter = asyncio.create_task(coroutine_awaiter(send_task, self.logger))
                 #self._running_tasks.add(send_task)
                 #self._running_tasks.add(send_task_awaiter)
@@ -187,8 +176,6 @@
     async def close(self):
         if self.client is not None:
             self.client.shutdown()
-<<<<<<< HEAD
-
 
     async def _error_wrapper(self, func, *args, **kwargs):
         try:
@@ -213,8 +200,4 @@
 
     for attitude in test_attitudes:
         print("Init Position, Rotation: ", test_pos, attitude)
-        print("Converted Position, Rotation: ", opti_conv.convert_euler(test_pos, attitude, degrees=True))
-=======
-        await super().close()
-        
->>>>>>> 469903a8
+        print("Converted Position, Rotation: ", opti_conv.convert_euler(test_pos, attitude, degrees=True))