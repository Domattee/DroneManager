--- conflicted
+++ resolved
@@ -239,19 +239,6 @@
                                         schedule=schedule,
                                         lat=lat, long=long, amsl=alt, yaw=yaw, tolerance=tol)
 
-<<<<<<< HEAD
-    async def move(self, name, x, y, z, yaw, no_gps=False, tol=0.25):
-        self.logger.info(f"Queuing move by {(x, y, z)} for  {name}")
-        try:
-            coro = self.drones[name].move(x, y, z, yaw, use_gps=not no_gps, tolerance=tol)
-            result = self.drones[name].schedule_task(coro)
-            await result
-        except KeyError:
-            self.logger.warning(f"No drone named {name}!")
-        except Exception as e:
-            self.logger.error(repr(e))
-            self.logger.debug(repr(e), exc_info=True)
-=======
     async def move(self, name, x, y, z, yaw, no_gps=False, tol=0.25, schedule=True):
         await self._single_drone_action(self.drone_class.move, name,
                                         f"Moving by {x, y, z} and heading {yaw} and tolerance {tol}",
@@ -270,7 +257,6 @@
     async def take_picture(self, name, schedule=True):
         await self._single_drone_action(self.drone_class.take_picture, name, f"{name} capturing a picture",
                                         schedule=schedule)
->>>>>>> c40502e7
 
     async def orbit(self, name, radius, velocity, center_lat, center_long, amsl):
         try:
