--- conflicted
+++ resolved
@@ -17,13 +17,6 @@
 
 import logging
 
-<<<<<<< HEAD
-=======
-# TODO: Plugin Discovery
-PLUGINS = {
-    "gimbal": GimbalPlugin,
-    #"formations": FormationsPlugin,
-}
 
 # TODO: Fence class discovery
 FENCES = {
@@ -31,9 +24,6 @@
 }
 
 # TODO: Trajectory generator/follower discovery and setting/unsetting functions, trajectory follower deactivation
-# TODO: Optional console logging handler to increase usability when not using the textual app
-
->>>>>>> 110dee64
 
 pane_formatter = logging.Formatter('%(asctime)s %(levelname)s %(name)s - %(message)s', datefmt="%H:%M:%S")
 
@@ -49,7 +39,6 @@
 
 
 class DroneManager:
-    # TODO: Figure out how to get voxl values from the drone
     # TODO: Handle MAVSDK crashes - Not sure at all what causes them
     # TODO: Refactor functions other than fly_to to also use the list wrapping convenience
     # TODO: Refactor the drone functions to be built dynamically from the droneclass, i.e. fly_to, move, yaw_to
@@ -95,7 +84,7 @@
     async def connect_to_drone(self,
                                name: str,
                                mavsdk_server_address: str | None,
-                               mavsdk_server_port: int,
+                               mavsdk_server_port: int | None,
                                drone_address: str,
                                timeout: float):
         try:
