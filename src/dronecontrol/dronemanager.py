import asyncio
import datetime
import os
import socket
import sys
from asyncio.exceptions import TimeoutError, CancelledError

from dronecontrol.drone import Drone, parse_address, RectLocalFence
from dronecontrol.utils import common_formatter, get_free_port

import logging

from dronecontrol.gimbal import GimbalPlugin
#from dronecontrol.formations import FormationsPlugin

# TODO: Plugin Discovery
PLUGINS = {
    "gimbal": GimbalPlugin,
    #"formations": FormationsPlugin,
}

# TODO: Fence class discovery
FENCES = {
    "localrect": RectLocalFence,
}

# TODO: Trajectory generator/follower discovery and setting/unsetting functions, trajectory follower deactivation
# TODO: Optional console logging handler to increase usability when not using the textual app


pane_formatter = logging.Formatter('%(asctime)s %(levelname)s %(name)s - %(message)s', datefmt="%H:%M:%S")

DRONE_DICT = {
    "luke":   "udp://192.168.1.31:14561",
    "wedge":  "udp://192.168.1.32:14562",
    "derek":  "udp://192.168.1.33:14563",
    "tycho":  "udp://192.168.1.34:14564",
    "gavin":  "udp://192.168.1.35:14565",
    "corran": "udp://192.168.1.36:14566",
    "jaina":  "udp://192.168.1.37:14567"
}


class DroneManager:
    # TODO: Figure out how to get voxl values from the drone
<<<<<<< HEAD
    # TODO: Handle MAVSDK crashes, in particular the grpc failure, somehow
=======
    # TODO: Better error handling for the multi_action tasks
    # TODO: Handle MAVSDK crashes
    # TODO: Catch plugin command errors somehow: Maybe add a function that wraps all calls to plugin commands in a
    #  separate function that awaits them and does error handling? Alternatively, the CLI function should do some final
    #  error catching somehow, maybe the same way?
>>>>>>> 711e1f16

    def __init__(self, drone_class, logger=None, log_to_console=False, console_log_level=logging.DEBUG):
        self.drone_class = drone_class
        self.drones: dict[str, Drone] = {}
        # self.drones acts as the list/manager of connected drones, any function that writes or deletes items should
        # protect those writes/deletes with this lock. Read only functions can ignore it.
        self.drone_lock = asyncio.Lock()

        self._on_drone_removal_coros = set()
        self._on_drone_connect_coros = set()

        self._on_plugin_load_coros = set()
        self._on_plugin_unload_coros = set()
        self.plugins = set()

        self.system_id = 246
        self.component_id = 190

        if logger is None:
            self.logger = logging.getLogger("Manager")
            self.logger.setLevel(logging.DEBUG)
            filename = f"manager_{datetime.datetime.now()}"
            filename = filename.replace(":", "_").replace(".", "_") + ".log"
            logdir = os.path.abspath("./logs")
            os.makedirs(logdir, exist_ok=True)
            file_handler = logging.FileHandler(os.path.join(logdir, filename))
            file_handler.setLevel(logging.DEBUG)
            file_handler.setFormatter(common_formatter)
            self.logger.addHandler(file_handler)
        else:
            self.logger = logger

        if log_to_console:
            console_handler = logging.StreamHandler(sys.stdout)
            console_handler.setLevel(console_log_level)
            console_handler.setFormatter(common_formatter)
            self.logger.addHandler(console_handler)

    async def connect_to_drone(self,
                               name: str,
                               mavsdk_server_address: str | None,
                               mavsdk_server_port: int,
                               drone_address: str,
                               timeout: float):
        try:
            scheme, parsed_addr, parsed_port = parse_address(string=drone_address)
        except Exception as e:
            self.logger.warning("Couldn't connect due to an exception parsing the address")
            self.logger.debug(repr(e), exc_info=True)
            return False
        if scheme == "serial":
            self.logger.info(f"Trying to connect to drone {name} @{scheme}://{parsed_addr} with baud {parsed_port}")
        else:
            self.logger.info(f"Trying to connect to drone {name} @{scheme}://{parsed_addr}:{parsed_port}")
        drone = None
        async with self.drone_lock:
            try:
                # Ensure that for each drone there is a one-to-one-to-one relation between name, mavsdk port and drone
                if name in self.drones:
                    self.logger.warning(f"A drone called {name} already exists. Each drone must have a unique name.")
                    return False
                if not mavsdk_server_address:
                    mavsdk_server_port = get_free_port()
                # Check that we don't already have this drone connected.
                for other_name in self.drones:
                    other_drone = self.drones[other_name]
                    _, other_addr, other_port = parse_address(string=other_drone.drone_addr)
                    if parsed_addr == other_addr and parsed_port == other_port:
                        self.logger.warning(f"{other_name} is already connected to drone with address {drone_address}.")
                        return False
                drone = self.drone_class(name, mavsdk_server_address, mavsdk_server_port)
                try:
                    connected = await asyncio.wait_for(drone.connect(drone_address, system_id=self.system_id,
                                                                     component_id=self.component_id), timeout)
                except (CancelledError, TimeoutError, OSError, socket.gaierror, AssertionError) as e:
                    if isinstance(e, CancelledError):
                        self.logger.info(f"Aborting connection attempt to {name}")
                    elif isinstance(e, TimeoutError):
                        self.logger.warning(f"Connection attempts to {name} timed out!")
                    elif isinstance(e, OSError) or isinstance(e, socket.gaierror):
                        self.logger.error(f"Address error, probably due to invalid address")
                        self.logger.debug(f"{repr(e)}", exc_info=True)
                    else:
                        self.logger.error("Connection failed due to an exception")
                        self.logger.debug(f"{repr(e)}", exc_info=True)
                    if isinstance(connected, asyncio.Task):
                        connected.cancel()
                    await self._remove_drone_object(name, drone)
                    return False
                if connected:
                    self.logger.info(f"Connected to {name}!")
                    self.drones[name] = drone
                    for func in self._on_drone_connect_coros:
                        try:
                            await asyncio.create_task(func(name, drone))
                        except Exception as e:
                            self.logger.error(f"Failed post-connection process: {repr(e)}")
                            self.logger.debug(repr(e), exc_info=True)
                            await self._remove_drone_object(name, drone)
                            return False
                    return True
                else:
                    self.logger.warning(f"Failed to connect to drone {name}!")
                    await self._remove_drone_object(name, drone)
                    return False
            except TimeoutError:
                self.logger.warning(f"Connection attempts to {name} timed out!")
                await self._remove_drone_object(name, drone)
                return False
            except Exception as e:
                self.logger.error("Couldn't connect to the drone due to an exception: ", repr(e))
                self.logger.debug(repr(e), exc_info=True)
                if drone is not None:
                    await self._remove_drone_object(name, drone)
                return False

    async def disconnect(self, names, force=False):
        self.logger.info(f"Disconnecting {names} ...")
        async with self.drone_lock:
            for name in names:
                try:
                    drone = self.drones[name]
                except KeyError:
                    continue
                try:
                    disconnected = await drone.disconnect(force=force)
                except Exception as e:
                    disconnected = False
                    self.logger.error(f"An error occurred during disconnect for {name}")
                    self.logger.debug(repr(e), exc_info=True)
                if disconnected:
                    await self._remove_drone_object(name, drone)
                    self.logger.info(f"Disconnected {name}")

    async def _single_drone_action(self, action, name, start_string, *args, schedule=False, **kwargs):
        try:
            coro = action(self.drones[name], *args, **kwargs)
            if schedule:
                self.logger.info("Queuing action: " + start_string)
                result = self.drones[name].schedule_task(coro)
            else:
                self.logger.info(start_string)
                result = self.drones[name].execute_task(coro)
            await result
            if isinstance(result, Exception):
                self.logger.error(f"Couldn't execute command due to: {str(result)}")
            return result
        except KeyError:
            self.logger.warning(f"No drone named {name}!")
        except Exception as e:
            self.logger.error(repr(e))
            self.logger.debug(repr(e), exc_info=True)

    async def _multiple_drone_action(self, action, names, start_string, *args, schedule=False, **kwargs):
        # Convenience check to avoid isues when using multiple drone functions with only a single drone.
        if isinstance(names, str):
            names = [names]
        try:
            coros = [action(self.drones[name], *args, **kwargs) for name in names]
            if schedule:
                self.logger.info("Queuing action: " + start_string.format(names))
                results = [self.drones[name].schedule_task(coros[i]) for i, name in enumerate(names)]
            else:
                self.logger.info(start_string.format(names))
                results = [self.drones[name].execute_task(coros[i]) for i, name in enumerate(names)]
            results = await asyncio.gather(*results, return_exceptions=True)
            for i, result in enumerate(results):
                if isinstance(result, Exception):
                    self.logger.error(f"Drone {names[i]} failed due to: {str(result)}")
            return results
        except KeyError:
            self.logger.warning("No drones named {}!".format([name for name in names if name not in self.drones]))
        except Exception as e:
            self.logger.error(repr(e))
            self.logger.debug(repr(e), exc_info=True)

    async def arm(self, names, schedule=False):
        return await self._multiple_drone_action(self.drone_class.arm, names,
                                                 "Arming drone(s) {}.", schedule=schedule)

    async def disarm(self, names, schedule=False):
        return await self._multiple_drone_action(self.drone_class.disarm, names,
                                                 "Disarming drone(s) {}.", schedule=schedule)

    async def takeoff(self, names, altitude=2.0, schedule=False):
        return await self._multiple_drone_action(self.drone_class.takeoff, names,
                                                 "Takeoff for Drone(s) {}.", altitude, schedule=schedule)

    async def change_flightmode(self, names, flightmode, schedule=False):
        await self._multiple_drone_action(self.drone_class.change_flight_mode,
                                          names,
                                          "Changing flightmode for drone(s) {} to " + flightmode + ".",
                                          flightmode, schedule=schedule)

    async def land(self, names, schedule=False):
        await self._multiple_drone_action(self.drone_class.land, names,
                                          "Landing drone(s) {}.", schedule=schedule)

    def set_fence(self, names, n_lower, n_upper, e_lower, e_upper, height):
        """ Set a fence on drones"""
        if isinstance(names, str):
            names = [names]
        try:
            for name in names:
                try:
                    self.drones[name].set_fence(RectLocalFence, n_lower, n_upper, e_lower, e_upper, height)
                    self.logger.info(f"Set fence {self.drones[name].fence} on {name}")
                except KeyError:
                    self.logger.warning(f"No drone named {name}!")
        except Exception as e:
            self.logger.error("Couldn't set fence due to an exception")
            self.logger.debug(repr(e), exc_info=True)

    def pause(self, names):
        self.logger.info(f"Pausing drone(s) {names}")
        for name in names:
            self.drones[name].pause()

    def resume(self, names):
        self.logger.info(f"Resuming task execution for drone(s) {names}")
        for name in names:
            self.drones[name].resume()

    async def fly_to(self, name, x, y, z, yaw, tol=0.25, schedule=True):
        await self._single_drone_action(self.drone_class.fly_to, name,
                                        f"Flying to {x, y, z} with heading {yaw} and tolerance {tol}",
                                        schedule=schedule,
                                        x=x, y=y, z=z, yaw=yaw, tolerance=tol)

    async def fly_to_gps(self, name, lat, long, alt, yaw, tol=0.25, schedule=True):
        await self._single_drone_action(self.drone_class.fly_to, name,
                                        f"Flying to {lat, long, alt} with heading {yaw} and tolerance {tol}",
                                        schedule=schedule,
                                        lat=lat, long=long, amsl=alt, yaw=yaw, tolerance=tol)

    async def fly_to_point(self, name, waypoint, tol=0.25, schedule=True):
        await self._single_drone_action(self.drone_class.fly_to, name, f"Flying to waypoint {waypoint}",
                                        schedule=schedule, waypoint=waypoint, tolerance=tol)

    async def move(self, name, x, y, z, yaw, no_gps=False, tol=0.25, schedule=True):
        await self._single_drone_action(self.drone_class.move, name,
                                        f"Moving by {x, y, z} and heading {yaw} and tolerance {tol}",
                                        x, y, z, yaw,
                                        schedule=schedule,
                                        use_gps=not no_gps, tolerance=tol)

    async def orbit(self, name, radius, velocity, center_lat, center_long, amsl):
        try:
            await self.drones[name].orbit(radius, velocity, center_lat, center_long, amsl)
            self.logger.info(f"{name} flying in a circle.")
        except KeyError:
            self.logger.warning(f"No drone named {name}!")
        except Exception as e:
            self.logger.error(repr(e))

    async def action_stop(self, names):
        if not names:
            self.logger.info("Stopping all drones!")
        else:
            self.logger.info(f"Stopping {names}")
        drones_to_stop = names if names else list(self.drones.keys())
        results = await asyncio.gather(*[self._stop_drone(name) for name in drones_to_stop], return_exceptions=True)
        for i, result in enumerate(results):
            if isinstance(result, Exception):
                self.logger.critical(f"During stopping, drone {drones_to_stop[i]} encountered an exception "
                                     f"{repr(result)}!", exc_info=True)
        return results

    async def kill(self, names):
        if not names:
            self.logger.info("Killing all drones!")
        else:
            self.logger.info(f"Killing {names}")
        drones_to_stop = names if names else list(self.drones.keys())
        results = await asyncio.gather(*[self._kill_drone(name) for name in drones_to_stop], return_exceptions=True)
        return results

    async def _stop_drone(self, name):
        try:
            drone = self.drones[name]
            result = await drone.stop()
            return result
        except KeyError:
            pass

    async def _kill_drone(self, name):
        try:
            drone = self.drones[name]
            result = await drone.kill()
            return result
        except KeyError:
            pass

    async def _remove_drone_object(self, name, drone: Drone):
        try:
            self.drones.pop(name)
        except KeyError:
            pass
        for func in self._on_drone_removal_coros:
            try:
                await asyncio.create_task(func(name))
            except Exception as e:
                self.logger.debug(repr(e), exc_info=True)
        if drone is not None:
            await drone.stop_execution()
            del drone

    def add_remove_func(self, func):
        self._on_drone_removal_coros.add(func)

    def add_connect_func(self, func):
        self._on_drone_connect_coros.add(func)

# PLUGINS ##############################################################################################################

    def plugin_options(self):
        return PLUGINS.keys()

    def currently_loaded_plugins(self):
        return self.plugins

    def add_plugin_load_func(self, func):
        self._on_plugin_load_coros.add(func)

    def add_plugin_unload_func(self, func):
        self._on_drone_connect_coros.add(func)

    async def load_plugin(self, plugin_name):
        # TODO: Check to prevent collision between plugin name and existing attributes.
        if plugin_name in self.plugins:
            self.logger.warning(f"Plugin {plugin_name} already loaded!")
            return False
        if plugin_name not in PLUGINS:
            self.logger.warning(f"No plugin '{plugin_name}' found!")
            return False
        self.logger.info(f"Loading plugin {plugin_name}...")
        try:
            self.plugins.add(plugin_name)
            plugin = PLUGINS[plugin_name](self, self.logger)
            setattr(self, plugin_name, plugin)
            await plugin.start()
        except Exception as e:
            self.logger.error(f"Couldn't load plugin {plugin_name} due to an exception!")
            self.logger.debug(repr(e), exc_info=True)
            return False
        self.logger.debug(f"Performing callbacks for plugin loading...")
        for func in self._on_plugin_load_coros:
            res = await asyncio.create_task(func(plugin_name, plugin))
            if isinstance(res, Exception):
                self.logger.warning("Couldn't perform a callback for this plugin!")
        self.logger.info(f"Completed loading Plugin {plugin_name}!")
        return True

    async def unload_plugin(self, plugin_name):
        if plugin_name not in self.plugins:
            self.logger.warning(f"No plugin named {plugin_name} loaded!")
            return False
        self.logger.info(f"Unloading plugin {plugin_name}")
        self.plugins.remove(plugin_name)
        plugin = getattr(self, plugin_name)
        unload_tasks = set()
        for func in self._on_plugin_unload_coros:
            unload_tasks.add(func(plugin_name, plugin))
        await asyncio.gather(*unload_tasks, return_exceptions=True)
        await plugin.close()
        delattr(self, plugin_name)

# Camera Stuff #########################################################################################################

    async def prepare(self, name):
        await self.drones[name].prepare()

    async def get_settings(self, name):
        await self.drones[name].get_settings()

    async def take_picture(self, name):
        await self.drones[name].take_picture()

    async def start_video(self, name):
        await self.drones[name].start_video()

    async def stop_video(self, name):
        await self.drones[name].stop_video()

    async def set_zoom(self, name, zoom):
        await self.drones[name].set_zoom(zoom)<|MERGE_RESOLUTION|>--- conflicted
+++ resolved
@@ -5,7 +5,8 @@
 import sys
 from asyncio.exceptions import TimeoutError, CancelledError
 
-from dronecontrol.drone import Drone, parse_address, RectLocalFence
+from dronecontrol.drone import Drone, parse_address
+from dronecontrol.navigation.rectlocalfence import RectLocalFence
 from dronecontrol.utils import common_formatter, get_free_port
 
 import logging
@@ -43,15 +44,11 @@
 
 class DroneManager:
     # TODO: Figure out how to get voxl values from the drone
-<<<<<<< HEAD
-    # TODO: Handle MAVSDK crashes, in particular the grpc failure, somehow
-=======
     # TODO: Better error handling for the multi_action tasks
     # TODO: Handle MAVSDK crashes
     # TODO: Catch plugin command errors somehow: Maybe add a function that wraps all calls to plugin commands in a
     #  separate function that awaits them and does error handling? Alternatively, the CLI function should do some final
     #  error catching somehow, maybe the same way?
->>>>>>> 711e1f16
 
     def __init__(self, drone_class, logger=None, log_to_console=False, console_log_level=logging.DEBUG):
         self.drone_class = drone_class
