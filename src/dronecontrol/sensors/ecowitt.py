--- conflicted
+++ resolved
@@ -35,12 +35,7 @@
 
 
 class WeatherDataEntry:
-<<<<<<< HEAD
     def __init__(self, name: str, value: float = math.nan, unit: str = ""):
-=======
-    def __init__(self, entry_id: str, name: str, value: float = math.nan, unit: str = ""):
-        self.entry_id = entry_id
->>>>>>> e0375280
         self.name = name
         self.value = value
         self.unit = unit
@@ -49,7 +44,6 @@
 class WeatherData:
 
     def __init__(self, timestamp = None):
-<<<<<<< HEAD
         self.temperature = WeatherDataEntry("Temperature")
         self.dew_point = WeatherDataEntry("Dew point")
         self.humidity = WeatherDataEntry("Humidity")
@@ -68,26 +62,6 @@
         self.cum_rain_year = WeatherDataEntry("Rain Year")
 
         self.pressure = WeatherDataEntry("Pressure")
-=======
-        self.temperature = WeatherDataEntry("0x02", "Temperature")
-        self.dew_point = WeatherDataEntry("0x03", "Dew point")
-        self.humidity = WeatherDataEntry("0x07", "Humidity")
-        self.light = WeatherDataEntry("0x15", "Light")
-        self.uvi = WeatherDataEntry("0x17", "UVI")
-        self.wind_speed = WeatherDataEntry("0x0B", "Wind Speed")
-        self.wind_direction = WeatherDataEntry("0x0A", "Wind Direction")
-        self.gust_speed = WeatherDataEntry("0x0C", "Gust Speed")
-        self.wind_speed_max_day = WeatherDataEntry("0x19", "Day max wind")
-
-        self.rain_event = WeatherDataEntry("0x0D", "Rain Event")
-        self.rain_rate = WeatherDataEntry("0x0E", "Current Rain Rate")
-        self.cum_rain_today = WeatherDataEntry("0x10", "Rain this Day")
-        self.cum_rain_week = WeatherDataEntry("0x11", "Rain this Week")
-        self.cum_rain_month = WeatherDataEntry("0x12", "Rain this Month")
-        self.cum_rain_year = WeatherDataEntry("0x13", "Rain Year")
-
-        self.pressure = WeatherDataEntry("", "Pressure")
->>>>>>> e0375280
         self.time = timestamp
         self.data_entries = [self.temperature, self.dew_point, self.humidity, self.light, self.uvi, self.wind_speed,
                      self.wind_direction, self.gust_speed, self.wind_speed_max_day, self.rain_event, self.rain_rate,
