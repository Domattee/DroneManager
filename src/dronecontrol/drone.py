--- conflicted
+++ resolved
@@ -458,11 +458,6 @@
         except Exception as e:
             self.logger.error("Couldn't initialize path follower due to an exception!")
             self.logger.debug(repr(e), exc_info=True)
-<<<<<<< HEAD
-=======
-        self.path_follower = DirectSetpointFollower(self, self.logger, 1 / self.position_update_rate,
-                                                    WayPointType.POS_VEL_NED)
->>>>>>> 4d14a6b8
 
         attr_string = "\n   ".join(["{}: {}".format(key, value) for key, value in self.__dict__.items()])
         self.logger.debug(f"Initialized Drone {self.name}, {self.__class__.__name__}:\n   {attr_string}")
