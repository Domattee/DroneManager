import asyncio
import datetime
from collections import deque
import math
import os.path
import threading
import platform
import time
from subprocess import Popen, DEVNULL
from abc import ABC, abstractmethod

import numpy as np

from mavsdk import System
from mavsdk.telemetry import FlightMode as MAVSDKFlightMode
from mavsdk.telemetry import FixType as MAVSDKFixType
from mavsdk.telemetry import StatusTextType
from mavsdk.action import ActionError, OrbitYawBehavior
from mavsdk.offboard import PositionNedYaw, PositionGlobalYaw, VelocityNedYaw, AccelerationNed, OffboardError
from mavsdk.manual_control import ManualControlError
from mavsdk.camera import CameraError

from dronecontrol.utils import dist_ned, dist_gps, relative_gps
from dronecontrol.utils import parse_address, common_formatter, get_free_port
from dronecontrol.mavpassthrough import MAVPassthrough
from dronecontrol.navigation.core import WayPointType, Waypoint, TrajectoryGenerator, TrajectoryFollower, Fence
from dronecontrol.navigation.directsetpointfollower import DirectSetpointFollower
from dronecontrol.navigation.directtargetgenerator import DirectTargetGenerator
from dronecontrol.navigation.gmp3generator import GMP3Generator

import logging

_cur_dir = os.path.dirname(os.path.abspath(__file__))
logdir = os.path.abspath("./logs")
os.makedirs(logdir, exist_ok=True)
_mav_server_file = os.path.join(_cur_dir, "mavsdk_server_bin.exe")


# TODO: Separate activate/deactivate for follower algorithm, currently can only be activated by move/flyto and cannot
#  be deactivated at all.
<<<<<<< HEAD
# TODO: Have a look at the entire connection procedure, make some diagrams, plan everything out and refactor any issues
#  nicely
=======
# TODO: Have a look at the entire connection procedure, make some diagrams, plan everything out and refactor any
#  issues nicely
>>>>>>> 366f92ea
# TODO: Add possibility for fly_to or other "do at" commands to accept waypoints
# TODO: Follower discovery

# TODO: Set Fence functions here, in DM and app
# TODO: Allow multiple fences

FlightMode = MAVSDKFlightMode
FixType = MAVSDKFixType


class Battery:
    def __init__(self):
        self.id = None
        self.remaining = math.nan
        self.consumed = math.nan
        self.voltage = math.nan
        self.temperature = math.nan

    def __str__(self):
        return f"Remain: {self.remaining}   Consumed: {self.consumed}   V: {self.voltage}   T: {self.temperature}"


class Drone(ABC, threading.Thread):

    VALID_FLIGHTMODES = set()
    VALID_SETPOINT_TYPES = set()

    def __init__(self, name, *args, log_to_file=True, **kwargs):
        threading.Thread.__init__(self)
        self.name = name
        self.drone_addr = None
        self.drone_ip = None
        self.action_queue: deque[tuple[asyncio.Coroutine, asyncio.Future]] = deque()
        self.current_action: asyncio.Task | None = None
        self.should_stop = threading.Event()
        self.logger = logging.getLogger(name)
        self.logger.setLevel(logging.DEBUG)
        self.logging_handlers = []
        self.log_to_file = log_to_file
        if self.log_to_file:
            log_file_name = f"drone_{self.name}_{datetime.datetime.now()}"
            log_file_name = log_file_name.replace(":", "_").replace(".", "_") + ".log"
            file_handler = logging.FileHandler(os.path.join(logdir, log_file_name))
            file_handler.setLevel(logging.DEBUG)
            file_handler.setFormatter(common_formatter)
            self.add_handler(file_handler)

        self.position_update_rate: float = 10
        self.fence: Fence | None = None
        self.trajectory_generator: TrajectoryGenerator | None = None
        self.trajectory_follower: TrajectoryFollower | None = None

        self.is_paused = False
        self.mav_conn: MAVPassthrough | None = None
        self.start()
        asyncio.create_task(self._task_scheduler())

    def run(self):
        while not self.should_stop:
            pass

    async def _task_scheduler(self):
        while True:
            try:
                while len(self.action_queue) > 0:
                    if self.is_paused:
                        await asyncio.sleep(0.1)
                    else:
                        action, fut = self.action_queue.popleft()
                        self.current_action = asyncio.create_task(action)
                        try:
                            result = await self.current_action
                            fut.set_result(result)
                            self.current_action = None
                        except asyncio.CancelledError:
                            pass
                        except Exception as e:
                            fut.set_exception(e)
                else:
                    await asyncio.sleep(0.1)
            except Exception as e:
                self.logger.error("Encountered an exception in the task scheduler")
                self.logger.debug(repr(e), exc_info=True)

    def schedule_task(self, coro) -> asyncio.Future:
        fut = asyncio.get_running_loop().create_future()
        self.action_queue.append((coro, fut))
        return fut

    def execute_task(self, coro) -> asyncio.Future:
        self.clear_queue()
        self.cancel_action()
        return self.schedule_task(coro)

    def add_handler(self, handler):
        self.logger.addHandler(handler)
        self.logging_handlers.append(handler)

    @abstractmethod
    async def stop_execution(self):
        """ Stops the thread. This function should be called at the end of any implementing function.

        :return:
        """
        self.should_stop.set()

    def pause(self):
        """ Pause task execution by setting self.is_paused to True.

        Note that it is not possible to "pause" what the drone is doing in a general way. What "pausing" a task does or
        if a task can even be paused depends on the specific task and implementation. Subclasses must define and
        implement this behaviour themselves.
        However, pausing is always possible between tasks, and this is the default behaviour for subclasses that do not
        implement any of their own: When paused, drones will finish their current task and then wait until unpaused
        before beginning the next task."""
        self.is_paused = True
        self.logger.debug("Pausing...")

    def resume(self):
        """ Resume executing tasks. """
        self.is_paused = False
        self.logger.debug("Resuming...")

    @property
    @abstractmethod
    def is_connected(self) -> bool:
        pass

    @property
    @abstractmethod
    def is_armed(self) -> bool:
        pass

    @property
    @abstractmethod
    def flightmode(self) -> FlightMode:
        pass

    @property
    @abstractmethod
    def in_air(self) -> bool:
        pass

    @property
    def autopilot(self) -> str:
        return self.mav_conn.drone_autopilot

    @property
    @abstractmethod
    def fix_type(self) -> FixType:
        pass

    @property
    @abstractmethod
    def position_global(self) -> np.ndarray:
        """

        :return: Array with the GPS coordinates [latitude, longitude, AMSL]
        """
        pass

    @property
    @abstractmethod
    def position_ned(self) -> np.ndarray:
        pass

    @property
    @abstractmethod
    def velocity(self) -> np.ndarray:
        pass

    @property
    @abstractmethod
    def attitude(self) -> np.ndarray:
        pass

    @property
    @abstractmethod
    def batteries(self) -> dict[int, Battery]:
        pass

    @abstractmethod
    async def connect(self, drone_addr, *args, **kwargs):
        pass

    @abstractmethod
    async def disconnect(self, force=False) -> bool:
        pass

    @abstractmethod
    async def arm(self) -> bool:
        pass

    @abstractmethod
    async def disarm(self) -> bool:
        pass

    @abstractmethod
    async def takeoff(self, altitude=2.0) -> bool:
        """ Takes off to the specified altitude above current position.

        Note that altitude is positive.

        :param altitude: Takeoff altitude above.
        :return:
        """
        pass

    @abstractmethod
    async def change_flight_mode(self, flightmode) -> bool:
        pass

    def is_at_pos(self, target_pos, tolerance=0.25) -> bool:
        """

        :param target_pos: Array with target position. If a yaw is also passed (i.e. array length 4), it is ignored.
        :param tolerance: How close we have to be to the target position to be considered "at" it.
        :return:
        """
        cur_pos = self.position_ned
        if dist_ned(cur_pos, target_pos[:3]) < tolerance:
            return True
        return False

    def is_at_heading(self, target_heading, tolerance=1) -> bool:
        target_heading = (target_heading + 180) % 360 - 180
        cur_heading = self.attitude[2]
        if abs(cur_heading - target_heading) < tolerance:
            return True
        return False

    def is_at_gps(self, target_gps, tolerance=0.25) -> bool:
        if dist_gps(target_gps, self.position_global) < tolerance:
            return True
        return False

    @abstractmethod
    async def yaw_to(self, x, y, z, target_yaw, yaw_rate, tolerance) -> bool:
        pass

    @abstractmethod
    async def spin_at_rate(self, yaw_rate, duration, direction="cw") -> bool:
        pass

    def set_fence(self, fence_type: type["Fence"], *args, **kwargs):
        self.fence = fence_type(*args, **kwargs)

    def check_waypoint(self, waypoint: "Waypoint"):
        """ Check if a waypoint is valid and within any geofence (if such a fence is set)"""
        try:
            waypoint_valid = not self.fence or (self.fence and self.fence.check_waypoint_compatible(waypoint))
        except Exception:
            waypoint_valid = False
        return waypoint_valid

    @abstractmethod
    async def set_setpoint(self, setpoint: "Waypoint") -> bool:
        pass

    @abstractmethod
    async def fly_to(self, local: np.ndarray | None = None, gps: np.ndarray | None = None, yaw: float | None = None,
                     waypoint: Waypoint | None = None, tolerance=0.25):
        """ Fly to the specified position.

        :param local:
        :param gps:
        :param yaw:
        :param waypoint:
        :param tolerance:
        :return:
        """
        pass

    @abstractmethod
    async def move(self, offset: np.ndarray, yaw: float | None = None, use_gps=True, tolerance=0.25):
        """ Move from the current position by the specified distances.

        :param offset: A numpy array with the information how much to move along each axis in meters.
        :param yaw:
        :param use_gps:
        :param tolerance:
        :return:
        """
        pass

    @abstractmethod
    async def orbit(self, radius, velocity, latitude, longitude, amsl) -> bool:
        pass

    @abstractmethod
    async def land(self) -> bool:
        pass

    @abstractmethod
    async def stop(self) -> bool:
        pass

    @abstractmethod
    async def kill(self) -> bool:
        pass

    def clear_queue(self) -> None:
        """ Clears the action queue.

        Does not cancel the current action.

        :return:
        """
        self.logger.debug("Clearing action queue")
        self.action_queue.clear()

    def cancel_action(self) -> None:
        """ Cancels the current action task

        :return:
        """
        if self.current_action:
            self.logger.debug("Cancelling current action!")
            self.current_action.cancel()


class DroneMAVSDK(Drone):

    VALID_FLIGHTMODES = {"hold", "offboard", "return", "land", "takeoff", "position", "altitude"}
    # This attribute is for checking which flight modes can be changed into manually
    VALID_SETPOINT_TYPES = {WayPointType.POS_NED,
                            WayPointType.POS_VEL_NED,
                            WayPointType.POS_VEL_ACC_NED,
                            WayPointType.VEL_NED,
                            WayPointType.POS_GLOBAL}
    # What type of trajectory setpoints this classes fly_<> commands can follow. This limits what Trajectory generators
    # can be used.

    def __init__(self, name, mavsdk_server_address: str | None = None, mavsdk_server_port: int = 50051):
        # TODO: Currently exceptions in this block are not logged to drone manager, as the handler is added only after
        #  connecting.
        super().__init__(name)
        self.system: System | None = None
        self.server_addr = mavsdk_server_address
        self.server_port = mavsdk_server_port
        self.gcs_system_id = None
        self.gcs_component_id = None
        self.drone_system_id = None           # Populated during connection process
        self.drone_component_id = None
        self._server_process: Popen | None = None
        self._is_connected: bool = False
        self._is_armed: bool = False
        self._flightmode: FlightMode = FlightMode.UNKNOWN
        self._in_air: bool = False
        self._gps_info: FixType | None = None
<<<<<<< HEAD
        self._position_g: np.ndarray = np.zeros((4,), dtype=np.double)
        # Latitude, Longitude, AMSL, Relative altitude to takeoff
=======
        self._position_g: np.ndarray = np.zeros((4,))  # Latitude, Longitude, AMSL, Relative altitude to takeoff
>>>>>>> 366f92ea
        self._position_ned: np.ndarray = np.zeros((3,))     # NED
        self._velocity: np.ndarray = np.zeros((3,))         # NED
        self._attitude: np.ndarray = np.zeros((3,))         # Roll, pitch and yaw, with positives right up and right.
        self._heading: float = math.nan
        self._batteries: dict[int, Battery] = {}
        self._running_tasks = []

        # How often (per second) we request position information from the drone. The same interval is used by path
        # planning algorithms for their time resolution.
        self.position_update_rate = 5

        self.mav_conn = MAVPassthrough(loggername=f"{name}_MAVLINK", log_messages=True)
<<<<<<< HEAD
        try:
            self.trajectory_generator = GMP3Generator(self, 1/self.position_update_rate, self.logger, use_gps=False)
        except Exception as e:
            self.logger.error("Couldn't initialize trajectory generator due to an exception!")
            self.logger.debug(repr(e), exc_info=True)
=======
        self.trajectory_generator = DirectTargetGenerator(self, self.logger, WayPointType.POS_NED)
>>>>>>> 366f92ea
        self.trajectory_follower = DirectSetpointFollower(self, self.logger, 1/self.position_update_rate,
                                                          WayPointType.POS_VEL_NED)

        attr_string = "\n   ".join(["{}: {}".format(key, value) for key, value in self.__dict__.items()])
        self.logger.debug(f"Initialized Drone {self.name}, {self.__class__.__name__}:\n   {attr_string}")

    @property
    def is_connected(self) -> bool:
        return self._is_connected

    @property
    def is_armed(self) -> bool:
        return self._is_armed

    @property
    def flightmode(self) -> FlightMode:
        return self._flightmode

    @property
    def in_air(self) -> bool:
        return self._in_air

    @property
    def fix_type(self) -> FixType:
        return self._gps_info

    @property
    def position_global(self) -> np.ndarray:
        return self._position_g[:3]

    @property
    def altitude_above_takeoff(self) -> float:
        return self._position_g[3]

    @property
    def position_ned(self) -> np.ndarray:
        return self._position_ned

    @property
    def velocity(self) -> np.ndarray:
        return self._velocity

    @property
    def attitude(self) -> np.ndarray:
        return self._attitude

    @property
    def heading(self) -> float:
        return self._heading

    @property
    def batteries(self) -> dict[int, Battery]:
        return self._batteries

    async def connect(self, drone_address, system_id=0, component_id=0) -> bool:
        # If we are on windows, we can't rely on the MAVSDK to have the binary installed.
        # If we use serial, loc is the path and appendix the baudrate, if we use udp it is IP and port
        self.gcs_system_id = system_id
        self.gcs_component_id = component_id
        scheme, loc, appendix = parse_address(string=drone_address)
        self.drone_addr = f"{scheme}://{loc}:{appendix}"
        self.logger.debug(f"Connecting to drone {self.name} @ {self.drone_addr}")
        if self.mav_conn:
            mavsdk_passthrough_port = get_free_port()
            mavsdk_passthrough_string = f"udp://:{mavsdk_passthrough_port}"
            passthrough_gcs_string = f"127.0.0.1:{mavsdk_passthrough_port}"
        else:
            if scheme == "serial":
                mavsdk_passthrough_string = f"serial://{loc}"
            else:
                mavsdk_passthrough_string = f"{scheme}://:{appendix}"

        try:
            if self.server_addr is None:
                self.logger.debug(f"Starting up own MAVSDK Server instance with app port {self.server_port} and remote "
                                  f"connection {mavsdk_passthrough_string}")
            if self.server_addr is None and platform.system() == "Windows":
                self._server_process = Popen(f"{_mav_server_file} -p {self.server_port} {mavsdk_passthrough_string}",
                                             stdout=DEVNULL, stderr=DEVNULL)
                self.server_addr = "127.0.0.1"
            self.system = System(mavsdk_server_address=self.server_addr, port=self.server_port,
                                 sysid=system_id, compid=component_id)

            connected = asyncio.create_task(self.system.connect(system_address=mavsdk_passthrough_string))

            # Create passthrough
            if self.mav_conn:
                # Wait to try and make sure that the mavsdk server has started before booting up passthrough
                await asyncio.sleep(0.5)
                self.logger.debug(
                    f"Connecting passthrough to drone @{loc}:{appendix} and MAVSDK server @ {passthrough_gcs_string}")
                self.mav_conn.connect_drone(loc, appendix, scheme=scheme)
                self.mav_conn.connect_gcs(passthrough_gcs_string)

                while not self.mav_conn.connected_to_drone() or not self.mav_conn.connected_to_gcs():
                    self.logger.debug(f"Waiting on passthrough to connect. "
                                      f"Drone: {self.mav_conn.connected_to_drone()}, "
                                      f"GCS: {self.mav_conn.connected_to_gcs()}")
                    await asyncio.sleep(0.1)
                self.logger.debug("Connected passthrough!")
                self.drone_system_id = self.mav_conn.drone_system
                self.drone_component_id = self.mav_conn.drone_component

            await connected

            async for state in self.system.core.connection_state():
                if state.is_connected:
                    await self._configure_message_rates()
                    await self._schedule_update_tasks()
                    self.logger.debug("Connected!")
                    return True
        except Exception as e:
            self.logger.debug(f"Exception during connection: {repr(e)}", exc_info=True)
        return False

    async def disconnect(self, force=False):
        self.clear_queue()
        self.cancel_action()
        if force or not self._is_armed:
            if force:
                self.logger.debug("Force disconnecting from drone...")
            await self.stop_execution()
            return True
        else:
            self.logger.warning("Can't disconnect from an armed drone!")
            return False

    async def _schedule_update_tasks(self) -> None:
        self._running_tasks.append(asyncio.create_task(self._connect_check()))
        self._running_tasks.append(asyncio.create_task(self._arm_check()))
        self._running_tasks.append(asyncio.create_task(self._flightmode_check()))
        self._running_tasks.append(asyncio.create_task(self._inair_check()))
        self._running_tasks.append(asyncio.create_task(self._gps_check()))
        self._running_tasks.append(asyncio.create_task(self._g_pos_check()))
        self._running_tasks.append(asyncio.create_task(self._vel_rpos_check()))
        self._running_tasks.append(asyncio.create_task(self._att_check()))
        self._running_tasks.append(asyncio.create_task(self._battery_check()))
        self._running_tasks.append(asyncio.create_task(self._status_check()))
        self._running_tasks.append(asyncio.create_task(self._ensure_message_rates()))

    async def _configure_message_rates(self) -> None:
        try:
            await self.system.telemetry.set_rate_position(self.position_update_rate)
            await self.system.telemetry.set_rate_position_velocity_ned(self.position_update_rate)
            await self.system.telemetry.set_rate_attitude_euler(self.position_update_rate)
            await self.system.telemetry.set_rate_altitude(self.position_update_rate)
            await self.system.telemetry.set_rate_battery(self.position_update_rate)
            await self.system.telemetry.set_rate_gps_info(self.position_update_rate)
        except Exception as e:
            self.logger.warning(f"Couldn't set message rate!")
            self.logger.debug(f"{repr(e)}", exc_info=True)

    async def _ensure_message_rates(self):
        # Send our desired message rates every so often to ensure they are adhered to
        while True:
            await self._configure_message_rates()
            await asyncio.sleep(5)

    async def _connect_check(self):
        if self.mav_conn:
            while True:
                self._is_connected = self.mav_conn.connected_to_drone() and self.mav_conn.connected_to_gcs()
                await asyncio.sleep(1 / self.position_update_rate)
        else:
            async for state in self.system.core.connection_state():
                self._is_connected = state.is_connected

    async def _ensure_message_rates(self):
        # Send our desired message rates every so often to ensure
        while True:
            await self._configure_message_rates()
            await asyncio.sleep(5)

    async def _arm_check(self):
        async for arm in self.system.telemetry.armed():
            self._is_armed = arm

    async def _flightmode_check(self):
        async for flightmode in self.system.telemetry.flight_mode():
            self._flightmode = flightmode

    async def _inair_check(self):
        async for in_air in self.system.telemetry.in_air():
            self._in_air = in_air

    async def _gps_check(self):
        async for gps in self.system.telemetry.gps_info():
            self._gps_info = gps.fix_type

    async def _g_pos_check(self):
        async for pos in self.system.telemetry.position():
            self._position_g[0] = pos.latitude_deg
            self._position_g[1] = pos.longitude_deg
            self._position_g[2] = pos.absolute_altitude_m
            self._position_g[3] = pos.relative_altitude_m

    async def _vel_rpos_check(self):
        async for pos_vel in self.system.telemetry.position_velocity_ned():
            self._velocity[0] = pos_vel.velocity.north_m_s
            self._velocity[1] = pos_vel.velocity.east_m_s
            self._velocity[2] = pos_vel.velocity.down_m_s
            new_pos = np.array([pos_vel.position.north_m, pos_vel.position.east_m, pos_vel.position.down_m])
            self._position_ned = new_pos

    async def _att_check(self):
        async for att in self.system.telemetry.attitude_euler():
            self._attitude[0] = att.roll_deg
            self._attitude[1] = att.pitch_deg
            self._attitude[2] = att.yaw_deg

    async def _heading_check(self):
        async for heading in self.system.telemetry.heading():
            self._heading = heading.heading_deg

    async def _battery_check(self):
        async for battery in self.system.telemetry.battery():
            battery_id = battery.id
            if battery_id in self._batteries:
                own_battery = self._batteries[battery_id]
            else:
                own_battery = Battery()
                own_battery.id = battery_id
                self._batteries[battery_id] = own_battery
            own_battery.consumed = battery.capacity_consumed_ah
            own_battery.remaining = battery.remaining_percent
            own_battery.voltage = battery.voltage_v
            own_battery.temperature = battery.temperature_degc

    async def _status_check(self):
        async for message in self.system.telemetry.status_text():
            if message.type is StatusTextType.DEBUG:
                self.logger.debug(f"{message.text}")
            elif message.type in [StatusTextType.INFO, StatusTextType.NOTICE]:
                self.logger.info(f"{message.text}")
            elif message.type is StatusTextType.WARNING:
                self.logger.warning(f"{message.text}")
            else:
                self.logger.error(f"{message.text}")

    async def arm(self):
        timeout = 5
        self.logger.info("Arming!")
        await super().arm()
        result = await self._error_wrapper(self.system.action.arm, ActionError)
        if result and not isinstance(result, Exception):
            start_time = time.time()
            while not self.is_armed:
                await asyncio.sleep(1 / self.position_update_rate)
                if time.time() - start_time > timeout:
                    self.logger.warning("Arming timed out!")
                    return False
            self.logger.info("Armed!")
        else:
            self.logger.warning("Couldn't arm!")
        return result

    async def disarm(self):
        timeout = 5
        self.logger.info("Disarming!")
        if self.trajectory_follower.is_active:
            await self.trajectory_follower.deactivate()
        await super().disarm()
        result = await self._error_wrapper(self.system.action.disarm, ActionError)
        if result and not isinstance(result, Exception):
            start_time = time.time()
            while self.is_armed:
                await asyncio.sleep(1 / self.position_update_rate)
                if time.time() - start_time > timeout:
                    self.logger.warning("Disarming timed out!")
                    return False
            self.logger.info("Disarmed!")
        else:
            self.logger.warning("Couldn't disarm!")
        return result

    def _can_takeoff(self):
        if not self.is_armed:
            raise RuntimeError("Can't take off without being armed!")

    async def takeoff(self, altitude=2.0) -> bool:
        """

        :param altitude:
        :return:
        """
        if self.trajectory_follower.is_active:
            await self.trajectory_follower.deactivate()
        return await self._takeoff_using_offboard(altitude=altitude)

    def _get_pos_ned_yaw(self) -> np.ndarray:
        pos_yaw = np.zeros((4,))
        pos_yaw[:3] = self.position_ned
        pos_yaw[3] = self.attitude[2]
        return pos_yaw

    async def _takeoff_using_takeoffmode(self, altitude=2.0):
        """

        :param altitude: Currently ignored.
        :return:
        """
        self.logger.info("Trying to take off...")
        await super().takeoff(altitude=altitude)
        self._can_takeoff()
        result = await self._error_wrapper(self.system.action.takeoff, ActionError)
        if isinstance(result, Exception):
            self.logger.warning("Couldn't takeoff!")
        while self.flightmode is not FlightMode.TAKEOFF:
            await asyncio.sleep(1 / self.position_update_rate)
        self.logger.info("Taking off!")
        while self.flightmode is FlightMode.TAKEOFF:
            await asyncio.sleep(1 / self.position_update_rate)
        self.logger.info("Completed takeoff!")
        return True

    async def _takeoff_using_offboard(self, altitude=2.0, tolerance=0.25):
        """

        :param altitude:
        :param tolerance:
        :return:
        """
        self.logger.info(f"Trying to take off to {altitude}m in offboard mode...")
        await super().takeoff(altitude=altitude)
        self._can_takeoff()
        target_pos_yaw = self._get_pos_ned_yaw()
        target_pos_yaw[2] = target_pos_yaw[2] - altitude
        await self.set_setpoint(Waypoint(WayPointType.POS_NED, pos=target_pos_yaw[:3], yaw=target_pos_yaw[3]))
        if self._flightmode != FlightMode.OFFBOARD:
            await self.change_flight_mode("offboard")
        self.logger.info("Taking off!")
        while True:
            if self.is_at_pos(target_pos_yaw, tolerance=tolerance):
                self.logger.info(f"Takeoff completed!")
                return True
            await asyncio.sleep(1 / self.position_update_rate)

    async def change_flight_mode(self, flightmode: str, timeout: float = 5):
        self.logger.info(f"Changing flight mode to {flightmode}")
        await super().change_flight_mode(flightmode)
        start_time = time.time()
        if flightmode == "hold":
            result = await self._error_wrapper(self.system.action.hold, ActionError)
            target_flight_mode = FlightMode.HOLD
        elif flightmode == "offboard":
            result = await self._error_wrapper(self.system.offboard.start, OffboardError)
            target_flight_mode = FlightMode.OFFBOARD
        elif flightmode == "return":
            result = await self._error_wrapper(self.system.action.return_to_launch, ActionError)
            target_flight_mode = FlightMode.RETURN_TO_LAUNCH
        elif flightmode == "land":
            result = await self._error_wrapper(self.system.action.land, ActionError)
            target_flight_mode = FlightMode.LAND
        elif flightmode == "takeoff":
            self._can_takeoff()
            result = await self._error_wrapper(self.system.action.takeoff, ActionError)
            target_flight_mode = FlightMode.TAKEOFF
        elif flightmode == "position":
            result = await self._error_wrapper(self.system.manual_control.start_position_control, ManualControlError)
            target_flight_mode = FlightMode.POSCTL
        elif flightmode == "altitude":
            result = await self._error_wrapper(self.system.manual_control.start_altitude_control, ManualControlError)
            target_flight_mode = FlightMode.ALTCTL
        else:
            raise KeyError(f"{flightmode} is not a valid flightmode!")
        if isinstance(result, Exception):
            self.logger.warning(f"Couldn't change flight mode due to exception {repr(result)}")
            return False
        elif not result:
            self.logger.warning("Couldn't change flight mode due to a programmatic impossibility!")
            return False
        else:
            while self.flightmode != target_flight_mode and time.time() < start_time + timeout:
                await asyncio.sleep(1/self.position_update_rate)
            if self.flightmode != target_flight_mode:
                self.logger.warning("Drone accepted command, but flight mode change timed out! "
                                    "Possible connection issue.")
                return False
            else:
                self.logger.info(f"New flight mode {self.flightmode}!")
                return True

    async def set_setpoint(self, setpoint: "Waypoint"):
        setpoint_type = setpoint.type
        if setpoint_type == WayPointType.POS_NED:
            point_ned_yaw = PositionNedYaw(*setpoint.pos, setpoint.yaw)
            return await self._error_wrapper(self.system.offboard.set_position_ned, OffboardError, point_ned_yaw)
        elif setpoint_type == WayPointType.POS_VEL_NED:
            point_ned_yaw = PositionNedYaw(*setpoint.pos, setpoint.yaw)
            velocity_ned_yaw = VelocityNedYaw(*setpoint.vel, setpoint.yaw)
            return await self._error_wrapper(self.system.offboard.set_position_velocity_ned, OffboardError,
                                             point_ned_yaw, velocity_ned_yaw)
        elif setpoint_type == WayPointType.POS_VEL_ACC_NED:
            yaw = setpoint.yaw
            point_ned_yaw = PositionNedYaw(*setpoint.pos, yaw)
            velocity_ned_yaw = VelocityNedYaw(*setpoint.vel, yaw)
            acc_ned = AccelerationNed(*setpoint.acc)
            return await self._error_wrapper(self.system.offboard.set_position_velocity_acceleration_ned,
                                             OffboardError,
                                             point_ned_yaw,
                                             velocity_ned_yaw,
                                             acc_ned)
        elif setpoint_type == WayPointType.VEL_NED:
            vel_yaw = VelocityNedYaw(*setpoint.vel, setpoint.yaw)
            return await self._error_wrapper(self.system.offboard.set_velocity_ned, OffboardError, vel_yaw)
        elif setpoint_type == WayPointType.POS_GLOBAL:
            latitude, longitude, amsl = setpoint.gps
            alt_type = PositionGlobalYaw.AltitudeType.AMSL
            position = PositionGlobalYaw(lat_deg=latitude, lon_deg=longitude, alt_m=amsl,
                                         yaw_deg=setpoint.yaw, altitude_type=alt_type)
            return await self._error_wrapper(self.system.offboard.set_position_global, OffboardError, position)
        else:
            raise RuntimeError("Invalid SetPointType!")

    def _can_do_in_air_commands(self):
        # TODO: Figure out how to do this with ardupilot. Currently the in_air detection seems very poor
        if self.autopilot == "ardupilot":
            return True
        if not self.is_armed or not self.in_air:
            return False
        return True

    async def yaw_to(self, x, y, z, target_yaw, yaw_rate=30, tolerance=2):
        """ Move to the point x,y,z, yawing to the target heading as you do so at the specified rate.

        To spin in place pass current position to x,y,z. Pausable.

        :param x:
        :param y:
        :param z:
        :param target_yaw: Heading as a degree fom -180 to 180, right positive, 0 forward.
        :param yaw_rate:
        :param tolerance: How close we have to get to the heading before this function returns.
        :return:
        """
        # Add 180, take modulo 360 and subtract 180 to get proper range
        if self.trajectory_follower.is_active:
            await self.trajectory_follower.deactivate()
        og_yaw = self.attitude[2]
        dif_yaw = (target_yaw - og_yaw + 180) % 360 - 180
        time_required = abs(dif_yaw / yaw_rate)
        n_steps = math.ceil(time_required * self.position_update_rate)
        step_size = dif_yaw/n_steps
        pos = np.asarray([x, y, z], dtype=float)
        for i in range(n_steps):
            if not self.is_paused:
                yaw = og_yaw + step_size*(i+1)
                await self.set_setpoint(Waypoint(WayPointType.POS_NED, pos=pos, yaw=yaw))
            await asyncio.sleep(1 / self.position_update_rate)
        while not self.is_at_heading(target_heading=target_yaw, tolerance=tolerance):
            await asyncio.sleep(1 / self.position_update_rate)
        return True

    async def spin_at_rate(self, yaw_rate, duration, direction="cw"):
        """ Spin in place at the given rate for the given duration.

        Pausable.

        :param yaw_rate:
        :param duration:
        :param direction:
        :return:
        """
        await super().spin_at_rate(yaw_rate, duration, direction=direction)
        if self.trajectory_follower.is_active:
            await self.trajectory_follower.deactivate()
        pos = self.position_ned
        og_yaw = self.attitude[2]
        freq = 10
        n_steps = math.ceil(duration * freq)
        step_size = yaw_rate / freq
        if direction == "ccw":
            step_size = - step_size
        for i in range(n_steps):
            if not self.is_paused:
                yaw = og_yaw + step_size*(i+1)
                await self.set_setpoint(Waypoint(WayPointType.POS_NED, pos=pos, yaw=yaw))
            await asyncio.sleep(1/freq)

    async def fly_to(self, local: np.ndarray | None = None, gps: np.ndarray | None = None, yaw: float | None = None,
                     waypoint: Waypoint | None = None, tolerance=0.25, put_into_offboard=True):
        """ Fly to a specified point in offboard mode. Uses trajectory generators and followers to get there.

        If multiple target are provided (for example GPS and local coordinates), we prefer coordinates in this fashion:
        Waypoint > GPS > local, i.e. in the example, the local coordinates would be ignored.

        :param local:
        :param gps:
        :param yaw:
        :param waypoint:
        :param tolerance:
        :param put_into_offboard:
        :return:
        """
        # Check that we have one full set of coordinates and are in a flyable state
        if not self._can_do_in_air_commands():
            raise RuntimeError("Can't fly a landed or unarmed drone!")
        assert local is not None or gps is not None or waypoint is not None, \
            "Must provide a full set of either NED coordinates, GPS coordinates or a waypoint!"

        # Check that we have a trajectory generator and follower who are compatible with each other and the drone
        assert (self.trajectory_follower is not None
                and self.trajectory_follower.setpoint_type in self.VALID_SETPOINT_TYPES)
        assert (self.trajectory_generator is not None
                and self.trajectory_generator.waypoint_type in self.trajectory_follower.WAYPOINT_TYPES)

        # Determine target waypoint, prefering waypoint over GPS over local and using current yaw if none is provided
        if waypoint is not None:
            target = waypoint
            if waypoint.yaw is None:
                # Maintain current yaw if none given
                waypoint.yaw = self.attitude[2]
        elif gps is not None:
            if yaw is None:
                yaw = self.attitude[2]
            target = Waypoint(WayPointType.POS_GLOBAL, gps=gps, yaw=yaw)
        else:
            if yaw is None:
                yaw = self.attitude[2]
            target = Waypoint(WayPointType.POS_NED, pos=local, yaw=yaw)

        use_gps = target.type == WayPointType.POS_GLOBAL

        # Create setpoints for current position to allow drone to go into offboard mode
        if use_gps:
            self.logger.info(f"Flying to Lat: {target.gps[0]} Long: {target.gps[1]} AMSL: {target.gps[2]} facing {yaw} "
                             f"with tolerance {tolerance}")
            cur_lat, cur_long, cur_amsl = self.position_global
            cur_yaw = self.attitude[2]
            await self.set_setpoint(Waypoint(WayPointType.POS_GLOBAL, gps=np.asarray([cur_lat, cur_long, cur_amsl]),
                                             yaw=cur_yaw))
        else:
            self.logger.info(f"Flying to N: {target.pos[0]} E: {target.pos[1]} D: {target.pos[2]} facing {yaw} with "
                             f"tolerance {tolerance}")
            cur_pos = self.position_ned
            cur_yaw = self.attitude[2]
            await self.set_setpoint(Waypoint(WayPointType.POS_NED, pos=cur_pos, yaw=cur_yaw))

        if put_into_offboard and self._flightmode != FlightMode.OFFBOARD:
            await self.change_flight_mode("offboard")

        # Determine target waypoint and send it to trajectory generator
        if use_gps:
            if not self.trajectory_generator.CAN_DO_GPS or not self.trajectory_follower.CAN_DO_GPS:
                raise RuntimeError("Trajectory generator can't use GPS coordinates!")
            self.trajectory_generator.use_gps = True
<<<<<<< HEAD
            target = np.asarray([lat, long, amsl])
            target_waypoint = Waypoint(WayPointType.POS_GLOBAL, gps=target, yaw=yaw)
        else:
            self.trajectory_generator.use_gps = False
            target = np.asarray([x, y, z])
            target_waypoint = Waypoint(WayPointType.POS_NED, pos=target, yaw=yaw)
        if self.check_waypoint(target_waypoint):
            self.trajectory_generator.set_target(target_waypoint)
        else:
            self.logger.warning("Can't fly to target position due to conflict with area fence!")
            return False
=======

        else:
            self.trajectory_generator.use_gps = False
        self.trajectory_generator.set_target(target)
>>>>>>> 366f92ea

        # Create trajectory and activate follower algorithm if not already active
        self.logger.debug("Creating trajectory...")
        have_trajectory = await self.trajectory_generator.create_trajectory()
        if not have_trajectory:
            self.logger.warning("The trajectory generator couldn't generate a trajectory!")
            return False
        if not self.trajectory_follower.is_active:
            self.logger.debug("Starting follower algorithm...")
            self.trajectory_follower.activate()

        while True:
            # Check if we have arrived at target waypoint
            if use_gps:
                reached = (self.is_at_gps(target.gps, tolerance=tolerance)
                           and self.is_at_heading(target.yaw, tolerance=1))
            else:
                reached = (self.is_at_pos(target.pos, tolerance=tolerance) and
                           self.is_at_heading(target.yaw, tolerance=1))

            # Print message and stop if we have reached waypoint
            if reached:
                self.logger.info("Reached target position!")
                return True
            await asyncio.sleep(1 / self.position_update_rate)

    async def move(self, offset, yaw: float | None = None, use_gps=True, tolerance=0.25):
        north, east, down = offset
        target_x = None
        target_y = None
        target_z = None
        target_lat = None
        target_long = None
        target_amsl = None
        if use_gps:
            cur_lat, cur_long, cur_alt = self.position_global
            target_lat, target_long, target_amsl = relative_gps(north, east, -down, cur_lat, cur_long, cur_alt)
        else:
            cur_x, cur_y, cur_z = self.position_ned
            target_x = cur_x + north
            target_y = cur_y + east
            target_z = cur_z + down
        target_yaw = self.attitude[2] + yaw
        return await self.fly_to(local=np.asarray([target_x, target_y, target_z]),
                                 gps=np.asarray([target_lat, target_long, target_amsl]),
                                 yaw=target_yaw, put_into_offboard=True, tolerance=tolerance)

    async def orbit(self, radius, velocity, center_lat, center_long, amsl):
        await super().orbit(radius, velocity, center_lat, center_long, amsl)
        if self.trajectory_follower.is_active:
            await self.trajectory_follower.deactivate()
        if not self.is_armed or not self.in_air:
            raise RuntimeError("Can't fly a landed or unarmed drone!")
        yaw_behaviour = OrbitYawBehavior.HOLD_FRONT_TO_CIRCLE_CENTER
        await self._error_wrapper(self.system.action.do_orbit, ActionError, radius, velocity, yaw_behaviour,
                                  center_lat, center_long, amsl)

    async def land(self):
        self.logger.info("Trying to land...")
        if self.trajectory_follower.is_active:
            await self.trajectory_follower.deactivate()
        await super().land()
        return await self._land_using_offbord_mode()

    async def _land_using_offbord_mode(self, error_thresh=0.00001, min_time=1):
        self.logger.info("Landing!")
        ema_alt_error = 0
        going_down = True
        old_alt = self.position_ned[2]
        start_time = time.time()
        target_pos = self._get_pos_ned_yaw()
        await self.set_setpoint(Waypoint(WayPointType.POS_NED, pos=target_pos[:3], yaw=target_pos[3]))
        if self._flightmode != FlightMode.OFFBOARD:
            await self.change_flight_mode("offboard")
        update_freq = 2
        try:
            await self.system.telemetry.set_rate_position_velocity_ned(self.position_update_rate)
            update_freq = self.position_update_rate
        except Exception as e:
            self.logger.debug(f"Couldn't set message rate: {repr(e)}", exc_info=True)
        while going_down:
            cur_alt = self.position_ned[2]
            ema_alt_error = (cur_alt - old_alt) + 0.33 * ema_alt_error
            if ema_alt_error < error_thresh and time.time() > start_time + min_time:
                going_down = False
            old_alt = cur_alt
            target_pos[2] = cur_alt + 0.5
            await self.set_setpoint(Waypoint(WayPointType.POS_NED, pos=target_pos[:3], yaw=target_pos[3]))
            await asyncio.sleep(1/update_freq)
        self.logger.info("Landed!")
        return True

    async def _land_using_landmode(self):
        result = await self._error_wrapper(self.system.action.land, ActionError)
        if isinstance(result, Exception):
            self.logger.warning("Couldn't go into land mode")
        while self.flightmode is not FlightMode.LAND:
            await asyncio.sleep(1 / self.position_update_rate)
        self.logger.info("Landing!")
        while self.in_air:
            await asyncio.sleep(1 / self.position_update_rate)
        self.logger.info("Landed!")
        await self.change_flight_mode("hold")
        return True

    async def stop_execution(self):
        """ Stops all coroutines, closes all connections, etc.

        :return:
        """
        if self.trajectory_follower:
            if self.trajectory_follower.is_active:
                await self.trajectory_follower.deactivate()
            self.trajectory_follower.close()
        if self.mav_conn:
            await self.mav_conn.stop()
            del self.mav_conn
        self.system.__del__()
        if self._server_process:
            self._server_process.terminate()
        for handler in self.logging_handlers:
            self.logger.removeHandler(handler)
        await super().stop_execution()

    async def stop(self):
        # Override whatever else is going on and land
        self.clear_queue()
        self.cancel_action()
        if not self.is_connected:
            return True
        await self.land()
        await self.disarm()
        await super().stop()
        return True

    async def kill(self):
        await self._error_wrapper(self.system.action.kill, ActionError)
        await super().kill()
        return True

    async def _error_wrapper(self, func, error_type, *args, **kwargs):
        try:
            await func(*args, **kwargs)
        except error_type as e:
            self.logger.error(e._result.result_str)
            return False
        return True

# Camera Stuff #########################################################################################################

    async def prepare(self):
        await self._error_wrapper(self.system.camera.prepare, CameraError)

    async def take_picture(self, ir=True, vis=True):
        flags = 0
        if ir:
            flags += 1
        if vis:
            flags += 8
        await self.mav_conn.send_cmd_long(target_system=self.drone_system_id, target_component=100, cmd=2000,
                                          param3=1.0,
                                          param5=int(flags),
                                          )

    async def start_video(self, ir=True, vis=True):
        flags = 0
        if ir:
            flags += 2
        if vis:
            flags += 4
        await self.mav_conn.send_cmd_long(target_system=self.drone_system_id, target_component=100, cmd=2500,
                                          param1=int(flags),
                                          param2=2,
                                          )

    async def stop_video(self):
        await self.mav_conn.send_cmd_long(target_system=self.drone_system_id, target_component=100, cmd=2501, )

    async def get_settings(self):
        await self.mav_conn.send_cmd_long(target_system=self.drone_system_id, target_component=100, cmd=521, )
        await self.mav_conn.send_cmd_long(target_system=self.drone_system_id, target_component=100, cmd=522,
                                          param1=1)

    async def set_zoom(self, zoom):
        await self.mav_conn.send_cmd_long(target_system=self.drone_system_id, target_component=100, cmd=203,
                                          param2=zoom,
                                          param5=0)<|MERGE_RESOLUTION|>--- conflicted
+++ resolved
@@ -38,13 +38,8 @@
 
 # TODO: Separate activate/deactivate for follower algorithm, currently can only be activated by move/flyto and cannot
 #  be deactivated at all.
-<<<<<<< HEAD
-# TODO: Have a look at the entire connection procedure, make some diagrams, plan everything out and refactor any issues
-#  nicely
-=======
 # TODO: Have a look at the entire connection procedure, make some diagrams, plan everything out and refactor any
 #  issues nicely
->>>>>>> 366f92ea
 # TODO: Add possibility for fly_to or other "do at" commands to accept waypoints
 # TODO: Follower discovery
 
@@ -395,12 +390,7 @@
         self._flightmode: FlightMode = FlightMode.UNKNOWN
         self._in_air: bool = False
         self._gps_info: FixType | None = None
-<<<<<<< HEAD
-        self._position_g: np.ndarray = np.zeros((4,), dtype=np.double)
-        # Latitude, Longitude, AMSL, Relative altitude to takeoff
-=======
         self._position_g: np.ndarray = np.zeros((4,))  # Latitude, Longitude, AMSL, Relative altitude to takeoff
->>>>>>> 366f92ea
         self._position_ned: np.ndarray = np.zeros((3,))     # NED
         self._velocity: np.ndarray = np.zeros((3,))         # NED
         self._attitude: np.ndarray = np.zeros((3,))         # Roll, pitch and yaw, with positives right up and right.
@@ -413,15 +403,11 @@
         self.position_update_rate = 5
 
         self.mav_conn = MAVPassthrough(loggername=f"{name}_MAVLINK", log_messages=True)
-<<<<<<< HEAD
         try:
             self.trajectory_generator = GMP3Generator(self, 1/self.position_update_rate, self.logger, use_gps=False)
         except Exception as e:
             self.logger.error("Couldn't initialize trajectory generator due to an exception!")
             self.logger.debug(repr(e), exc_info=True)
-=======
-        self.trajectory_generator = DirectTargetGenerator(self, self.logger, WayPointType.POS_NED)
->>>>>>> 366f92ea
         self.trajectory_follower = DirectSetpointFollower(self, self.logger, 1/self.position_update_rate,
                                                           WayPointType.POS_VEL_NED)
 
@@ -968,24 +954,10 @@
             if not self.trajectory_generator.CAN_DO_GPS or not self.trajectory_follower.CAN_DO_GPS:
                 raise RuntimeError("Trajectory generator can't use GPS coordinates!")
             self.trajectory_generator.use_gps = True
-<<<<<<< HEAD
-            target = np.asarray([lat, long, amsl])
-            target_waypoint = Waypoint(WayPointType.POS_GLOBAL, gps=target, yaw=yaw)
-        else:
-            self.trajectory_generator.use_gps = False
-            target = np.asarray([x, y, z])
-            target_waypoint = Waypoint(WayPointType.POS_NED, pos=target, yaw=yaw)
-        if self.check_waypoint(target_waypoint):
-            self.trajectory_generator.set_target(target_waypoint)
-        else:
-            self.logger.warning("Can't fly to target position due to conflict with area fence!")
-            return False
-=======
 
         else:
             self.trajectory_generator.use_gps = False
         self.trajectory_generator.set_target(target)
->>>>>>> 366f92ea
 
         # Create trajectory and activate follower algorithm if not already active
         self.logger.debug("Creating trajectory...")
