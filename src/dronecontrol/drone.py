import asyncio
import datetime
from collections import deque
import math
import os.path
import threading
import platform
import time
from subprocess import Popen, DEVNULL
from abc import ABC, abstractmethod

import numpy as np

from mavsdk import System
from mavsdk.telemetry import FlightMode as MAVSDKFlightMode
from mavsdk.telemetry import FixType as MAVSDKFixType
from mavsdk.telemetry import StatusTextType
from mavsdk.action import ActionError, OrbitYawBehavior
from mavsdk.offboard import PositionNedYaw, PositionGlobalYaw, VelocityNedYaw, AccelerationNed, OffboardError
from mavsdk.manual_control import ManualControlError
from mavsdk.camera import CameraError

from dronecontrol.utils import dist_ned, dist_gps, relative_gps
from dronecontrol.utils import parse_address, common_formatter, get_free_port
from dronecontrol.mavpassthrough import MAVPassthrough
from dronecontrol.navigation.core import WayPointType, Waypoint, TrajectoryGenerator, TrajectoryFollower, Fence
from dronecontrol.navigation.directsetpointfollower import DirectSetpointFollower
from dronecontrol.navigation.directtargetgenerator import DirectTargetGenerator
from dronecontrol.navigation.gmp3generator import GMP3Generator

import logging

_cur_dir = os.path.dirname(os.path.abspath(__file__))
logdir = os.path.abspath("./logs")
os.makedirs(logdir, exist_ok=True)
_mav_server_file = os.path.join(_cur_dir, "mavsdk_server_bin.exe")


# TODO: Separate activate/deactivate for follower algorithm, currently can only be activated by move/flyto and cannot
#  be deactivated at all.
# TODO: Have a look at the entire connection procedure, make some diagrams, plan everything out and refactor any
#  issues nicely
# TODO: Follower/generator manager system, similar to plugin system. Should probably break all out into their own thing

# TODO: Set Fence functions here, in DM and app
# TODO: Allow multiple fences

FlightMode = MAVSDKFlightMode
FixType = MAVSDKFixType


class Battery:
    def __init__(self):
        self.id = None
        self.remaining = math.nan
        self.consumed = math.nan
        self.voltage = math.nan
        self.temperature = math.nan

    def __str__(self):
        return f"Remain: {self.remaining}   Consumed: {self.consumed}   V: {self.voltage}   T: {self.temperature}"


class Drone(ABC, threading.Thread):

    VALID_FLIGHTMODES = set()
    VALID_SETPOINT_TYPES = set()

    def __init__(self, name, *args, log_to_file=True, **kwargs):
        threading.Thread.__init__(self)
        self.name = name
        self.drone_addr = None
        self.drone_ip = None
        self.action_queue: deque[tuple[asyncio.Coroutine, asyncio.Future]] = deque()
        self.current_action: asyncio.Task | None = None
        self.should_stop = threading.Event()
        self.logger = logging.getLogger(name)
        self.logger.setLevel(logging.DEBUG)
        self.logging_handlers = []
        self.log_to_file = log_to_file
        if self.log_to_file:
            log_file_name = f"drone_{self.name}_{datetime.datetime.now()}"
            log_file_name = log_file_name.replace(":", "_").replace(".", "_") + ".log"
            file_handler = logging.FileHandler(os.path.join(logdir, log_file_name))
            file_handler.setLevel(logging.DEBUG)
            file_handler.setFormatter(common_formatter)
            self.add_handler(file_handler)

        self.position_update_rate: float = 10
        self.fence: Fence | None = None
        self.trajectory_generator: TrajectoryGenerator | None = None
        self.trajectory_follower: TrajectoryFollower | None = None

        self.is_paused = False
        self.mav_conn: MAVPassthrough | None = None
        self.start()
        asyncio.create_task(self._task_scheduler())

    def run(self):
        while not self.should_stop:
            pass

    async def _task_scheduler(self):
        while True:
            try:
                while len(self.action_queue) > 0:
                    if self.is_paused:
                        await asyncio.sleep(0.1)
                    else:
                        action, fut = self.action_queue.popleft()
                        self.current_action = asyncio.create_task(action)
                        try:
                            result = await self.current_action
                            fut.set_result(result)
                            self.current_action = None
                        except asyncio.CancelledError:
                            pass
                        except Exception as e:
                            fut.set_exception(e)
                else:
                    await asyncio.sleep(0.1)
            except Exception as e:
                self.logger.error("Encountered an exception in the task scheduler")
                self.logger.debug(repr(e), exc_info=True)

    def schedule_task(self, coro) -> asyncio.Future:
        fut = asyncio.get_running_loop().create_future()
        self.action_queue.append((coro, fut))
        return fut

    def execute_task(self, coro) -> asyncio.Future:
        self.clear_queue()
        self.cancel_action()
        return self.schedule_task(coro)

    def add_handler(self, handler):
        self.logger.addHandler(handler)
        self.logging_handlers.append(handler)

    @abstractmethod
    async def stop_execution(self):
        """ Stops the thread. This function should be called at the end of any implementing function.

        :return:
        """
        self.should_stop.set()

    def pause(self):
        """ Pause task execution by setting self.is_paused to True.

        Note that it is not possible to "pause" what the drone is doing in a general way. What "pausing" a task does or
        if a task can even be paused depends on the specific task and implementation. Subclasses must define and
        implement this behaviour themselves.
        However, pausing is always possible between tasks, and this is the default behaviour for subclasses that do not
        implement any of their own: When paused, drones will finish their current task and then wait until unpaused
        before beginning the next task."""
        self.is_paused = True
        self.logger.debug("Pausing...")

    def resume(self):
        """ Resume executing tasks. """
        self.is_paused = False
        self.logger.debug("Resuming...")

    @property
    @abstractmethod
    def is_connected(self) -> bool:
        pass

    @property
    @abstractmethod
    def is_armed(self) -> bool:
        pass

    @property
    @abstractmethod
    def flightmode(self) -> FlightMode:
        pass

    @property
    @abstractmethod
    def in_air(self) -> bool:
        pass

    @property
    def autopilot(self) -> str:
        return self.mav_conn.drone_autopilot

    @property
    @abstractmethod
    def fix_type(self) -> FixType:
        pass

    @property
    @abstractmethod
    def position_global(self) -> np.ndarray:
        """

        :return: Array with the GPS coordinates [latitude, longitude, AMSL]
        """
        pass

    @property
    @abstractmethod
    def position_ned(self) -> np.ndarray:
        pass

    @property
    @abstractmethod
    def velocity(self) -> np.ndarray:
        pass

    @property
    @abstractmethod
    def attitude(self) -> np.ndarray:
        pass

    @property
    @abstractmethod
    def batteries(self) -> dict[int, Battery]:
        pass

    @abstractmethod
    async def connect(self, drone_addr, *args, **kwargs):
        pass

    @abstractmethod
    async def disconnect(self, force=False) -> bool:
        pass

    @abstractmethod
    async def arm(self) -> bool:
        pass

    @abstractmethod
    async def disarm(self) -> bool:
        pass

    @abstractmethod
    async def takeoff(self, altitude=2.0) -> bool:
        """ Takes off to the specified altitude above current position.

        Note that altitude is positive.

        :param altitude: Takeoff altitude above.
        :return:
        """
        pass

    @abstractmethod
    async def change_flight_mode(self, flightmode) -> bool:
        pass

    def is_at_pos(self, target_pos, tolerance=0.25) -> bool:
        """

        :param target_pos: Array with target position. If a yaw is also passed (i.e. array length 4), it is ignored.
        :param tolerance: How close we have to be to the target position to be considered "at" it.
        :return:
        """
        cur_pos = self.position_ned
        if dist_ned(cur_pos, target_pos[:3]) < tolerance:
            return True
        return False

    def is_at_heading(self, target_heading, tolerance=1) -> bool:
        target_heading = (target_heading + 180) % 360 - 180
        cur_heading = self.attitude[2]
        if abs(cur_heading - target_heading) < tolerance:
            return True
        return False

    def is_at_gps(self, target_gps, tolerance=0.25) -> bool:
        if dist_gps(target_gps, self.position_global) < tolerance:
            return True
        return False

    @abstractmethod
    async def yaw_to(self, target_yaw, yaw_rate=30, local=None, tolerance=2):
        pass

    @abstractmethod
    async def spin_at_rate(self, yaw_rate, duration, direction="cw") -> bool:
        pass

    def set_fence(self, fence_type: type["Fence"], *args, **kwargs):
        self.fence = fence_type(*args, **kwargs)

    def check_waypoint(self, waypoint: "Waypoint"):
        """ Check if a waypoint is valid and within any geofence (if such a fence is set)"""
        try:
            waypoint_valid = not self.fence or (self.fence and self.fence.check_waypoint_compatible(waypoint))
        except Exception:
            waypoint_valid = False
        return waypoint_valid

    @abstractmethod
    async def set_setpoint(self, setpoint: "Waypoint") -> bool:
        pass

    async def wait(self, delay: float):
        """ Wait delay seconds.

        This function is useful with scheduling to schedule short waits between moves."""
        await asyncio.sleep(delay)

    @abstractmethod
    async def fly_to(self, local: np.ndarray | None = None, gps: np.ndarray | None = None, yaw: float | None = None,
                     waypoint: Waypoint | None = None, tolerance=0.25):
        """ Fly to the specified position.

        :param local:
        :param gps:
        :param yaw:
        :param waypoint:
        :param tolerance:
        :return:
        """
        pass

    @abstractmethod
    async def move(self, offset: np.ndarray, yaw: float | None = None, use_gps=True, tolerance=0.25):
        """ Move from the current position by the specified distances.

        :param offset: A numpy array with the information how much to move along each axis in meters.
        :param yaw:
        :param use_gps:
        :param tolerance:
        :return:
        """
        pass

    @abstractmethod
    async def orbit(self, radius, velocity, latitude, longitude, amsl) -> bool:
        pass

    @abstractmethod
    async def land(self) -> bool:
        pass

    @abstractmethod
    async def stop(self) -> bool:
        pass

    @abstractmethod
    async def kill(self) -> bool:
        pass

    def clear_queue(self) -> None:
        """ Clears the action queue.

        Does not cancel the current action.

        :return:
        """
        self.logger.debug("Clearing action queue")
        self.action_queue.clear()

    def cancel_action(self) -> None:
        """ Cancels the current action task

        :return:
        """
        if self.current_action:
            self.logger.debug("Cancelling current action!")
            self.current_action.cancel()


class DroneMAVSDK(Drone):

    VALID_FLIGHTMODES = {"hold", "offboard", "return", "land", "takeoff", "position", "altitude"}
    # This attribute is for checking which flight modes can be changed into manually
    VALID_SETPOINT_TYPES = {WayPointType.POS_NED,
                            WayPointType.POS_VEL_NED,
                            WayPointType.POS_VEL_ACC_NED,
                            WayPointType.VEL_NED,
                            WayPointType.POS_GLOBAL}
    # What type of trajectory setpoints this classes fly_<> commands can follow. This limits what Trajectory generators
    # can be used.

    def __init__(self, name, mavsdk_server_address: str | None = None, mavsdk_server_port: int = 50051):
        # TODO: Currently exceptions in this block are not logged to drone manager, as the handler is added only after
        #  connecting.
        super().__init__(name)
        self.system: System | None = None
        self.server_addr = mavsdk_server_address
        self.server_port = mavsdk_server_port
        self.gcs_system_id = None
        self.gcs_component_id = None
        self.drone_system_id = None           # Populated during connection process
        self.drone_component_id = None
        self._server_process: Popen | None = None
        self._is_connected: bool = False
        self._is_armed: bool = False
        self._flightmode: FlightMode = FlightMode.UNKNOWN
        self._in_air: bool = False
        self._gps_info: FixType | None = None
        self._position_g: np.ndarray = np.zeros((4,))  # Latitude, Longitude, AMSL, Relative altitude to takeoff
        self._position_ned: np.ndarray = np.zeros((3,))     # NED
        self._velocity: np.ndarray = np.zeros((3,))         # NED
        self._attitude: np.ndarray = np.zeros((3,))         # Roll, pitch and yaw, with positives right up and right.
        self._heading: float = math.nan
        self._batteries: dict[int, Battery] = {}
        self._running_tasks = []

        # How often (per second) we request position information from the drone. The same interval is used by path
        # planning algorithms for their time resolution.
        self.position_update_rate = 5

        self.mav_conn = MAVPassthrough(loggername=f"{name}_MAVLINK", log_messages=True)
        try:
            self.trajectory_generator = GMP3Generator(self, 1/self.position_update_rate, self.logger, use_gps=False)
        except Exception as e:
            self.logger.error("Couldn't initialize trajectory generator due to an exception!")
            self.logger.debug(repr(e), exc_info=True)
        self.trajectory_follower = DirectSetpointFollower(self, self.logger, 1/self.position_update_rate,
                                                          WayPointType.POS_VEL_NED)

        attr_string = "\n   ".join(["{}: {}".format(key, value) for key, value in self.__dict__.items()])
        self.logger.debug(f"Initialized Drone {self.name}, {self.__class__.__name__}:\n   {attr_string}")

    @property
    def is_connected(self) -> bool:
        return self._is_connected

    @property
    def is_armed(self) -> bool:
        return self._is_armed

    @property
    def flightmode(self) -> FlightMode:
        return self._flightmode

    @property
    def in_air(self) -> bool:
        return self._in_air

    @property
    def fix_type(self) -> FixType:
        return self._gps_info

    @property
    def position_global(self) -> np.ndarray:
        return self._position_g[:3]

    @property
    def altitude_above_takeoff(self) -> float:
        return self._position_g[3]

    @property
    def position_ned(self) -> np.ndarray:
        return self._position_ned

    @property
    def velocity(self) -> np.ndarray:
        return self._velocity

    @property
    def attitude(self) -> np.ndarray:
        return self._attitude

    @property
    def heading(self) -> float:
        return self._heading

    @property
    def batteries(self) -> dict[int, Battery]:
        return self._batteries

    async def connect(self, drone_address, system_id=0, component_id=0) -> bool:
        # If we are on windows, we can't rely on the MAVSDK to have the binary installed.
        # If we use serial, loc is the path and appendix the baudrate, if we use udp it is IP and port
        self.gcs_system_id = system_id
        self.gcs_component_id = component_id
        scheme, loc, appendix = parse_address(string=drone_address)
        self.drone_addr = f"{scheme}://{loc}:{appendix}"
        self.logger.debug(f"Connecting to drone {self.name} @ {self.drone_addr}")
        if self.mav_conn:
            mavsdk_passthrough_port = get_free_port()
            mavsdk_passthrough_string = f"udp://:{mavsdk_passthrough_port}"
            passthrough_gcs_string = f"127.0.0.1:{mavsdk_passthrough_port}"
        else:
            if scheme == "serial":
                mavsdk_passthrough_string = f"serial://{loc}"
            else:
                mavsdk_passthrough_string = f"{scheme}://:{appendix}"

        try:
            if self.server_addr is None:
                self.logger.debug(f"Starting up own MAVSDK Server instance with app port {self.server_port} and remote "
                                  f"connection {mavsdk_passthrough_string}")
            if self.server_addr is None and platform.system() == "Windows":
                self._server_process = Popen(f"{_mav_server_file} -p {self.server_port} {mavsdk_passthrough_string}",
                                             stdout=DEVNULL, stderr=DEVNULL)
                self.server_addr = "127.0.0.1"
            self.system = System(mavsdk_server_address=self.server_addr, port=self.server_port,
                                 sysid=system_id, compid=component_id)

            connected = asyncio.create_task(self.system.connect(system_address=mavsdk_passthrough_string))

            # Create passthrough
            if self.mav_conn:
                # Wait to try and make sure that the mavsdk server has started before booting up passthrough
                await asyncio.sleep(0.5)
                self.logger.debug(
                    f"Connecting passthrough to drone @{loc}:{appendix} and MAVSDK server @ {passthrough_gcs_string}")
                self.mav_conn.connect_drone(loc, appendix, scheme=scheme)
                self.mav_conn.connect_gcs(passthrough_gcs_string)

                while not self.mav_conn.connected_to_drone() or not self.mav_conn.connected_to_gcs():
                    self.logger.debug(f"Waiting on passthrough to connect. "
                                      f"Drone: {self.mav_conn.connected_to_drone()}, "
                                      f"GCS: {self.mav_conn.connected_to_gcs()}")
                    await asyncio.sleep(0.1)
                self.logger.debug("Connected passthrough!")
                self.drone_system_id = self.mav_conn.drone_system
                self.drone_component_id = self.mav_conn.drone_component

            await connected

            async for state in self.system.core.connection_state():
                if state.is_connected:
                    await self._configure_message_rates()
                    await self._schedule_update_tasks()
                    self.logger.debug("Connected!")
                    return True
        except Exception as e:
            self.logger.debug(f"Exception during connection: {repr(e)}", exc_info=True)
        return False

    async def disconnect(self, force=False):
        self.clear_queue()
        self.cancel_action()
        if force or not self._is_armed:
            if force:
                self.logger.debug("Force disconnecting from drone...")
            await self.stop_execution()
            return True
        else:
            self.logger.warning("Can't disconnect from an armed drone!")
            return False

    async def _schedule_update_tasks(self) -> None:
        self._running_tasks.append(asyncio.create_task(self._connect_check()))
        self._running_tasks.append(asyncio.create_task(self._arm_check()))
        self._running_tasks.append(asyncio.create_task(self._flightmode_check()))
        self._running_tasks.append(asyncio.create_task(self._inair_check()))
        self._running_tasks.append(asyncio.create_task(self._gps_check()))
        self._running_tasks.append(asyncio.create_task(self._g_pos_check()))
        self._running_tasks.append(asyncio.create_task(self._vel_rpos_check()))
        self._running_tasks.append(asyncio.create_task(self._att_check()))
        self._running_tasks.append(asyncio.create_task(self._battery_check()))
        self._running_tasks.append(asyncio.create_task(self._status_check()))
        self._running_tasks.append(asyncio.create_task(self._ensure_message_rates()))

    async def _configure_message_rates(self) -> None:
        try:
            await self.system.telemetry.set_rate_position(self.position_update_rate)
            await self.system.telemetry.set_rate_position_velocity_ned(self.position_update_rate)
            await self.system.telemetry.set_rate_attitude_euler(self.position_update_rate)
            await self.system.telemetry.set_rate_altitude(self.position_update_rate)
            await self.system.telemetry.set_rate_battery(self.position_update_rate)
            await self.system.telemetry.set_rate_gps_info(self.position_update_rate)
        except Exception as e:
            self.logger.warning(f"Couldn't set message rate!")
            self.logger.debug(f"{repr(e)}", exc_info=True)

    async def _ensure_message_rates(self):
        # Send our desired message rates every so often to ensure they are adhered to
        while True:
            await self._configure_message_rates()
            await asyncio.sleep(5)

    async def _connect_check(self):
        if self.mav_conn:
            while True:
                self._is_connected = self.mav_conn.connected_to_drone() and self.mav_conn.connected_to_gcs()
                await asyncio.sleep(1 / self.position_update_rate)
        else:
            async for state in self.system.core.connection_state():
                self._is_connected = state.is_connected

    async def _ensure_message_rates(self):
        # Send our desired message rates every so often to ensure
        while True:
            await self._configure_message_rates()
            await asyncio.sleep(5)

    async def _arm_check(self):
        async for arm in self.system.telemetry.armed():
            self._is_armed = arm

    async def _flightmode_check(self):
        async for flightmode in self.system.telemetry.flight_mode():
            self._flightmode = flightmode

    async def _inair_check(self):
        async for in_air in self.system.telemetry.in_air():
            self._in_air = in_air

    async def _gps_check(self):
        async for gps in self.system.telemetry.gps_info():
            self._gps_info = gps.fix_type

    async def _g_pos_check(self):
        async for pos in self.system.telemetry.position():
            self._position_g[0] = pos.latitude_deg
            self._position_g[1] = pos.longitude_deg
            self._position_g[2] = pos.absolute_altitude_m
            self._position_g[3] = pos.relative_altitude_m

    async def _vel_rpos_check(self):
        async for pos_vel in self.system.telemetry.position_velocity_ned():
            self._velocity[0] = pos_vel.velocity.north_m_s
            self._velocity[1] = pos_vel.velocity.east_m_s
            self._velocity[2] = pos_vel.velocity.down_m_s
            new_pos = np.array([pos_vel.position.north_m, pos_vel.position.east_m, pos_vel.position.down_m])
            self._position_ned = new_pos

    async def _att_check(self):
        async for att in self.system.telemetry.attitude_euler():
            self._attitude[0] = att.roll_deg
            self._attitude[1] = att.pitch_deg
            self._attitude[2] = att.yaw_deg

    async def _heading_check(self):
        async for heading in self.system.telemetry.heading():
            self._heading = heading.heading_deg

    async def _battery_check(self):
        async for battery in self.system.telemetry.battery():
            battery_id = battery.id
            if battery_id in self._batteries:
                own_battery = self._batteries[battery_id]
            else:
                own_battery = Battery()
                own_battery.id = battery_id
                self._batteries[battery_id] = own_battery
            own_battery.consumed = battery.capacity_consumed_ah
            own_battery.remaining = battery.remaining_percent
            own_battery.voltage = battery.voltage_v
            own_battery.temperature = battery.temperature_degc

    async def _status_check(self):
        async for message in self.system.telemetry.status_text():
            if message.type is StatusTextType.DEBUG:
                self.logger.debug(f"{message.text}")
            elif message.type in [StatusTextType.INFO, StatusTextType.NOTICE]:
                self.logger.info(f"{message.text}")
            elif message.type is StatusTextType.WARNING:
                self.logger.warning(f"{message.text}")
            else:
                self.logger.error(f"{message.text}")

    async def arm(self):
        timeout = 5
        self.logger.info("Arming!")
        await super().arm()
        result = await self._error_wrapper(self.system.action.arm, ActionError)
        if result and not isinstance(result, Exception):
            start_time = time.time()
            while not self.is_armed:
                await asyncio.sleep(1 / self.position_update_rate)
                if time.time() - start_time > timeout:
                    self.logger.warning("Arming timed out!")
                    return False
            self.logger.info("Armed!")
        else:
            self.logger.warning("Couldn't arm!")
        return result

    async def disarm(self):
        timeout = 5
        self.logger.info("Disarming!")
        if self.trajectory_follower.is_active:
            await self.trajectory_follower.deactivate()
        await super().disarm()
        result = await self._error_wrapper(self.system.action.disarm, ActionError)
        if result and not isinstance(result, Exception):
            start_time = time.time()
            while self.is_armed:
                await asyncio.sleep(1 / self.position_update_rate)
                if time.time() - start_time > timeout:
                    self.logger.warning("Disarming timed out!")
                    return False
            self.logger.info("Disarmed!")
        else:
            self.logger.warning("Couldn't disarm!")
        return result

    def _can_takeoff(self):
        if not self.is_armed:
            raise RuntimeError("Can't take off without being armed!")

    async def takeoff(self, altitude=2.0) -> bool:
        """

        :param altitude:
        :return:
        """
        if self.trajectory_follower.is_active:
            await self.trajectory_follower.deactivate()
        return await self._takeoff_using_offboard(altitude=altitude)

    def _get_pos_ned_yaw(self) -> np.ndarray:
        pos_yaw = np.zeros((4,))
        pos_yaw[:3] = self.position_ned
        pos_yaw[3] = self.attitude[2]
        return pos_yaw

    async def _takeoff_using_takeoffmode(self, altitude=2.0):
        """

        :param altitude: Currently ignored.
        :return:
        """
        self.logger.info("Trying to take off...")
        await super().takeoff(altitude=altitude)
        self._can_takeoff()
        result = await self._error_wrapper(self.system.action.takeoff, ActionError)
        if isinstance(result, Exception):
            self.logger.warning("Takeoff denied!")
        while self.flightmode is not FlightMode.TAKEOFF:
            await asyncio.sleep(1 / self.position_update_rate)
        self.logger.info(f"Taking off to {altitude}m over launch!")
        while self.flightmode is FlightMode.TAKEOFF:
            await asyncio.sleep(1 / self.position_update_rate)
        self.logger.info("Completed takeoff!")
        return True

    async def _takeoff_using_offboard(self, altitude=2.0, tolerance=0.25):
        """

        :param altitude:
        :param tolerance:
        :return:
        """
        self.logger.info(f"Trying to take off to {altitude}m in offboard mode...")
        await super().takeoff(altitude=altitude)
        self._can_takeoff()
        target_pos_yaw = self._get_pos_ned_yaw()
        target_pos_yaw[2] = target_pos_yaw[2] - altitude
        await self.set_setpoint(Waypoint(WayPointType.POS_NED, pos=target_pos_yaw[:3], yaw=target_pos_yaw[3]))
        if self._flightmode != FlightMode.OFFBOARD:
            await self.change_flight_mode("offboard")
        self.logger.info(f"Taking off to {target_pos_yaw[2]} in local coordinates!")
        while True:
            if self.is_at_pos(target_pos_yaw, tolerance=tolerance):
                self.logger.info(f"Takeoff completed!")
                return True
            await asyncio.sleep(1 / self.position_update_rate)

    async def change_flight_mode(self, flightmode: str, timeout: float = 5):
        self.logger.info(f"Changing flight mode to {flightmode}")
        await super().change_flight_mode(flightmode)
        start_time = time.time()
        if flightmode == "hold":
            result = await self._error_wrapper(self.system.action.hold, ActionError)
            target_flight_mode = FlightMode.HOLD
        elif flightmode == "offboard":
            result = await self._error_wrapper(self.system.offboard.start, OffboardError)
            target_flight_mode = FlightMode.OFFBOARD
        elif flightmode == "return":
            result = await self._error_wrapper(self.system.action.return_to_launch, ActionError)
            target_flight_mode = FlightMode.RETURN_TO_LAUNCH
        elif flightmode == "land":
            result = await self._error_wrapper(self.system.action.land, ActionError)
            target_flight_mode = FlightMode.LAND
        elif flightmode == "takeoff":
            self._can_takeoff()
            result = await self._error_wrapper(self.system.action.takeoff, ActionError)
            target_flight_mode = FlightMode.TAKEOFF
        elif flightmode == "position":
            result = await self._error_wrapper(self.system.manual_control.start_position_control, ManualControlError)
            target_flight_mode = FlightMode.POSCTL
        elif flightmode == "altitude":
            result = await self._error_wrapper(self.system.manual_control.start_altitude_control, ManualControlError)
            target_flight_mode = FlightMode.ALTCTL
        else:
            raise KeyError(f"{flightmode} is not a valid flightmode!")
        if isinstance(result, Exception):
            self.logger.warning(f"Couldn't change flight mode due to exception {repr(result)}")
            return False
        elif not result:
            self.logger.warning("Flightmode change denied!")
            return False
        else:
            while self.flightmode != target_flight_mode and time.time() < start_time + timeout:
                await asyncio.sleep(1/self.position_update_rate)
            if self.flightmode != target_flight_mode:
                self.logger.warning("Drone accepted command, but flight mode change timed out! "
                                    "Possible connection issue.")
                return False
            else:
                self.logger.info(f"New flight mode {self.flightmode}!")
                return True

    async def set_setpoint(self, setpoint: "Waypoint"):
        setpoint_type = setpoint.type
        if setpoint_type == WayPointType.POS_NED:
            point_ned_yaw = PositionNedYaw(*setpoint.pos, setpoint.yaw)
            return await self._error_wrapper(self.system.offboard.set_position_ned, OffboardError, point_ned_yaw)
        elif setpoint_type == WayPointType.POS_VEL_NED:
            point_ned_yaw = PositionNedYaw(*setpoint.pos, setpoint.yaw)
            velocity_ned_yaw = VelocityNedYaw(*setpoint.vel, setpoint.yaw)
            return await self._error_wrapper(self.system.offboard.set_position_velocity_ned, OffboardError,
                                             point_ned_yaw, velocity_ned_yaw)
        elif setpoint_type == WayPointType.POS_VEL_ACC_NED:
            yaw = setpoint.yaw
            point_ned_yaw = PositionNedYaw(*setpoint.pos, yaw)
            velocity_ned_yaw = VelocityNedYaw(*setpoint.vel, yaw)
            acc_ned = AccelerationNed(*setpoint.acc)
            return await self._error_wrapper(self.system.offboard.set_position_velocity_acceleration_ned,
                                             OffboardError,
                                             point_ned_yaw,
                                             velocity_ned_yaw,
                                             acc_ned)
        elif setpoint_type == WayPointType.VEL_NED:
            vel_yaw = VelocityNedYaw(*setpoint.vel, setpoint.yaw)
            return await self._error_wrapper(self.system.offboard.set_velocity_ned, OffboardError, vel_yaw)
        elif setpoint_type == WayPointType.POS_GLOBAL:
            latitude, longitude, amsl = setpoint.gps
            alt_type = PositionGlobalYaw.AltitudeType.AMSL
            position = PositionGlobalYaw(lat_deg=latitude, lon_deg=longitude, alt_m=amsl,
                                         yaw_deg=setpoint.yaw, altitude_type=alt_type)
            return await self._error_wrapper(self.system.offboard.set_position_global, OffboardError, position)
        else:
            raise RuntimeError("Invalid SetPointType!")

    def _can_do_in_air_commands(self):
        # TODO: Figure out how to do this with ardupilot. Currently the in_air detection seems very poor
        if self.autopilot == "ardupilot":
            return True
        if not self.is_armed or not self.in_air:
            return False
        return True

    async def yaw_to(self, target_yaw, yaw_rate=30, local=None, tolerance=2):
        """Yawing to the target heading as you do so at the specified rate, maintaining current position.

        Uses the local coordinate system for to determine and maintain position. Pausable.

        :param target_yaw: Heading as a degree fom -180 to 180, right positive, 0 forward.
        :param yaw_rate:
        :param local: Position setpoint during yaw.
        :param tolerance: How close we have to get to the heading before this function returns.
        :return:
        """
        # Add 180, take modulo 360 and subtract 180 to get proper range
        if self.trajectory_follower.is_active:
            await self.trajectory_follower.deactivate()
        og_yaw = self.attitude[2]
        dif_yaw = (target_yaw - og_yaw + 180) % 360 - 180
        time_required = abs(dif_yaw / yaw_rate)
        n_steps = math.ceil(time_required * self.position_update_rate)
        step_size = dif_yaw/n_steps
        if local is None:
            local = np.asarray(self.position_ned, dtype=float)
        for i in range(n_steps):
            if not self.is_paused:
                yaw = og_yaw + step_size*(i+1)
                await self.set_setpoint(Waypoint(WayPointType.POS_NED, pos=local, yaw=yaw))
            await asyncio.sleep(1 / self.position_update_rate)
        while not self.is_at_heading(target_heading=target_yaw, tolerance=tolerance):
            await asyncio.sleep(1 / self.position_update_rate)
        return True

    async def spin_at_rate(self, yaw_rate, duration, direction="cw"):
        """ Spin in place at the given rate for the given duration.

        Pausable.

        :param yaw_rate:
        :param duration:
        :param direction:
        :return:
        """
        await super().spin_at_rate(yaw_rate, duration, direction=direction)
        if self.trajectory_follower.is_active:
            await self.trajectory_follower.deactivate()
        pos = self.position_ned
        og_yaw = self.attitude[2]
        freq = 10
        n_steps = math.ceil(duration * freq)
        step_size = yaw_rate / freq
        if direction == "ccw":
            step_size = - step_size
        for i in range(n_steps):
            if not self.is_paused:
                yaw = og_yaw + step_size*(i+1)
                await self.set_setpoint(Waypoint(WayPointType.POS_NED, pos=pos, yaw=yaw))
            await asyncio.sleep(1/freq)

    async def fly_to(self, local: np.ndarray | None = None, gps: np.ndarray | None = None, yaw: float | None = None,
                     waypoint: Waypoint | None = None, tolerance=0.25, put_into_offboard=True, log=True):
        """ Fly to a specified point in offboard mode. Uses trajectory generators and followers to get there.

        If multiple target are provided (for example GPS and local coordinates), we prefer coordinates in this fashion:
        Waypoint > GPS > local, i.e. in the example, the local coordinates would be ignored.

        :param local:
        :param gps:
        :param yaw:
        :param waypoint:
        :param tolerance:
        :param put_into_offboard:
        :return:
        """
        # Check that we have one full set of coordinates and are in a flyable state
        #if not self._can_do_in_air_commands():
        #    raise RuntimeError("Can't fly a landed or unarmed drone!")
        assert local is not None or gps is not None or waypoint is not None, \
            "Must provide a full set of either NED coordinates, GPS coordinates or a waypoint!"

        # Check that we have a trajectory generator and follower who are compatible with each other and the drone
        assert (self.trajectory_follower is not None
                and self.trajectory_follower.setpoint_type in self.VALID_SETPOINT_TYPES)
        assert (self.trajectory_generator is not None
                and self.trajectory_generator.waypoint_type in self.trajectory_follower.WAYPOINT_TYPES)

        # Determine target waypoint, prefering waypoint over GPS over local and using current yaw if none is provided
        if waypoint is not None:
            target = waypoint
            if waypoint.yaw is None:
                # Maintain current yaw if none given
                waypoint.yaw = self.attitude[2]
        elif gps is not None:
            if yaw is None:
                yaw = self.attitude[2]
            target = Waypoint(WayPointType.POS_GLOBAL, gps=gps, yaw=yaw)
        else:
            if yaw is None:
                yaw = self.attitude[2]
            target = Waypoint(WayPointType.POS_NED, pos=local, yaw=yaw)

        use_gps = target.type == WayPointType.POS_GLOBAL

<<<<<<< HEAD
        if log:
            if use_gps:
                self.logger.info(f"Flying to Lat: {target.gps[0]} Long: {target.gps[1]} AMSL: {target.gps[2]} "
                                 f"facing {yaw} with tolerance {tolerance}")
            else:
                self.logger.info(f"Flying to N: {target.pos[0]} E: {target.pos[1]} D: {target.pos[2]} facing {yaw} "
                                 f"with tolerance {tolerance}")
=======
        # Create setpoints for current position to allow drone to go into offboard mode
        if use_gps:
            self.logger.info(f"Flying to Lat: {target.gps[0]} Long: {target.gps[1]} AMSL: {target.gps[2]} facing {yaw} "
                             f"with tolerance {tolerance}")
            cur_lat, cur_long, cur_amsl = self.position_global
            cur_yaw = self.attitude[2]
            await self.set_setpoint(Waypoint(WayPointType.POS_GLOBAL, gps=np.asarray([cur_lat, cur_long, cur_amsl]),
                                             yaw=cur_yaw))
        else:
            self.logger.info(f"Flying to N: {target.pos[0]} E: {target.pos[1]} D: {target.pos[2]} facing {yaw} with "
                             f"tolerance {tolerance}")
            cur_pos = self.position_ned
            cur_yaw = self.attitude[2]
            await self.set_setpoint(Waypoint(WayPointType.POS_NED, pos=cur_pos, yaw=cur_yaw))
>>>>>>> 110dee64

        if put_into_offboard and self._flightmode != FlightMode.OFFBOARD:
            if use_gps:
                cur_lat, cur_long, cur_amsl = self.position_global
                cur_yaw = self.attitude[2]
                await self.set_setpoint(Waypoint(WayPointType.POS_GLOBAL, gps=np.asarray([cur_lat, cur_long, cur_amsl]),
                                                 yaw=cur_yaw))
            else:
                cur_pos = self.position_ned
                cur_yaw = self.attitude[2]
                await self.set_setpoint(Waypoint(WayPointType.POS_NED, pos=cur_pos, yaw=cur_yaw))
            await self.change_flight_mode("offboard")

        # Determine target waypoint and send it to trajectory generator
        if use_gps:
            if not self.trajectory_generator.CAN_DO_GPS or not self.trajectory_follower.CAN_DO_GPS:
                raise RuntimeError("Trajectory generator can't use GPS coordinates!")
            self.trajectory_generator.use_gps = True

        else:
            self.trajectory_generator.use_gps = False
        self.trajectory_generator.set_target(target)

        # Create trajectory and activate follower algorithm if not already active
        self.logger.debug("Creating trajectory...")
        have_trajectory = await self.trajectory_generator.create_trajectory()
        if not have_trajectory:
            self.logger.warning("The trajectory generator couldn't generate a trajectory!")
            return False
        if not self.trajectory_follower.is_active:
            self.logger.debug("Starting follower algorithm...")
            self.trajectory_follower.activate()

        while True:
            # Check if we have arrived at target waypoint
            if use_gps:
                reached = (self.is_at_gps(target.gps, tolerance=tolerance)
                           and self.is_at_heading(target.yaw, tolerance=1))
            else:
                reached = (self.is_at_pos(target.pos, tolerance=tolerance) and
                           self.is_at_heading(target.yaw, tolerance=1))

            # Print message and stop if we have reached waypoint
            if reached:
                self.logger.info("Reached target position!")
                return True
            await asyncio.sleep(1 / self.position_update_rate)

    async def move(self, offset, yaw: float | None = None, use_gps=True, tolerance=0.25):
        north, east, down = offset
        target_x = None
        target_y = None
        target_z = None
        target_lat = None
        target_long = None
        target_amsl = None
        if use_gps:
            cur_lat, cur_long, cur_alt = self.position_global
            target_lat, target_long, target_amsl = relative_gps(north, east, -down, cur_lat, cur_long, cur_alt)
        else:
            cur_x, cur_y, cur_z = self.position_ned
            target_x = cur_x + north
            target_y = cur_y + east
            target_z = cur_z + down
        target_yaw = self.attitude[2] + yaw
        return await self.fly_to(local=np.asarray([target_x, target_y, target_z]),
                                 gps=np.asarray([target_lat, target_long, target_amsl]),
                                 yaw=target_yaw, put_into_offboard=True, tolerance=tolerance)

    async def orbit(self, radius, velocity, center_lat, center_long, amsl):
        await super().orbit(radius, velocity, center_lat, center_long, amsl)
        if self.trajectory_follower.is_active:
            await self.trajectory_follower.deactivate()
        if not self.is_armed or not self.in_air:
            raise RuntimeError("Can't fly a landed or unarmed drone!")
        yaw_behaviour = OrbitYawBehavior.HOLD_FRONT_TO_CIRCLE_CENTER
        await self._error_wrapper(self.system.action.do_orbit, ActionError, radius, velocity, yaw_behaviour,
                                  center_lat, center_long, amsl)

    async def land(self):
        self.logger.info("Trying to land...")
        if self.trajectory_follower.is_active:
            await self.trajectory_follower.deactivate()
        await super().land()
        return await self._land_using_offbord_mode()

    async def _land_using_offbord_mode(self, error_thresh=0.00001, min_time=1):
        self.logger.info("Landing!")
        ema_alt_error = 0
        going_down = True
        old_alt = self.position_ned[2]
        start_time = time.time()
        target_pos = self._get_pos_ned_yaw()
        await self.set_setpoint(Waypoint(WayPointType.POS_NED, pos=target_pos[:3], yaw=target_pos[3]))
        if self._flightmode != FlightMode.OFFBOARD:
            await self.change_flight_mode("offboard")
        update_freq = 2
        try:
            await self.system.telemetry.set_rate_position_velocity_ned(self.position_update_rate)
            update_freq = self.position_update_rate
        except Exception as e:
            self.logger.debug(f"Couldn't set message rate: {repr(e)}", exc_info=True)
        while going_down:
            cur_alt = self.position_ned[2]
            ema_alt_error = (cur_alt - old_alt) + 0.33 * ema_alt_error
            if ema_alt_error < error_thresh and time.time() > start_time + min_time:
                going_down = False
            old_alt = cur_alt
            target_pos[2] = cur_alt + 0.5
            await self.set_setpoint(Waypoint(WayPointType.POS_NED, pos=target_pos[:3], yaw=target_pos[3]))
            await asyncio.sleep(1/update_freq)
        self.logger.info("Landed!")
        return True

    async def _land_using_landmode(self):
        result = await self._error_wrapper(self.system.action.land, ActionError)
        if isinstance(result, Exception):
            self.logger.warning("Couldn't go into land mode")
        while self.flightmode is not FlightMode.LAND:
            await asyncio.sleep(1 / self.position_update_rate)
        self.logger.info("Landing!")
        while self.in_air:
            await asyncio.sleep(1 / self.position_update_rate)
        self.logger.info("Landed!")
        await self.change_flight_mode("hold")
        return True

    async def stop_execution(self):
        """ Stops all coroutines, closes all connections, etc.

        :return:
        """
        if self.trajectory_follower:
            if self.trajectory_follower.is_active:
                await self.trajectory_follower.deactivate()
            self.trajectory_follower.close()
        try:
            if self.mav_conn:
                await self.mav_conn.stop()
                del self.mav_conn
        except AttributeError:
            pass
        self.system.__del__()
        if self._server_process:
            self._server_process.terminate()
        for handler in self.logging_handlers:
            self.logger.removeHandler(handler)
        await super().stop_execution()

    async def stop(self):
        # Override whatever else is going on and land
        self.clear_queue()
        self.cancel_action()
        if not self.is_connected:
            return True
        await self.land()
        await self.disarm()
        await super().stop()
        return True

    async def kill(self):
        await self._error_wrapper(self.system.action.kill, ActionError)
        await super().kill()
        return True

    async def _error_wrapper(self, func, error_type, *args, **kwargs):
        try:
            await func(*args, **kwargs)
        except error_type as e:
            self.logger.error(e._result.result_str)
            return False
        return True

# Camera Stuff #########################################################################################################

    async def prepare(self):
        await self._error_wrapper(self.system.camera.prepare, CameraError)

    async def take_picture(self, ir=True, vis=True):
        flags = 0
        if ir:
            flags += 1
        if vis:
            flags += 8
        await self.mav_conn.send_cmd_long(target_system=self.drone_system_id, target_component=100, cmd=2000,
                                          param3=1.0,
                                          param5=int(flags),
                                          )

    async def start_video(self, ir=True, vis=True):
        flags = 0
        if ir:
            flags += 2
        if vis:
            flags += 4
        await self.mav_conn.send_cmd_long(target_system=self.drone_system_id, target_component=100, cmd=2500,
                                          param1=int(flags),
                                          param2=2,
                                          )

    async def stop_video(self):
        await self.mav_conn.send_cmd_long(target_system=self.drone_system_id, target_component=100, cmd=2501, )

    async def get_settings(self):
        await self.mav_conn.send_cmd_long(target_system=self.drone_system_id, target_component=100, cmd=521, )
        await self.mav_conn.send_cmd_long(target_system=self.drone_system_id, target_component=100, cmd=522,
                                          param1=1)

    async def set_zoom(self, zoom):
        await self.mav_conn.send_cmd_long(target_system=self.drone_system_id, target_component=100, cmd=203,
                                          param2=zoom,
                                          param5=0)<|MERGE_RESOLUTION|>--- conflicted
+++ resolved
@@ -40,9 +40,9 @@
 #  be deactivated at all.
 # TODO: Have a look at the entire connection procedure, make some diagrams, plan everything out and refactor any
 #  issues nicely
-# TODO: Follower/generator manager system, similar to plugin system. Should probably break all out into their own thing
-
-# TODO: Set Fence functions here, in DM and app
+# TODO: Follower/generator manager system, similar to plugin system. Should program some abstract base class for
+#  plugin/missions/fences/generators/followers to use
+
 # TODO: Allow multiple fences
 
 FlightMode = MAVSDKFlightMode
@@ -409,7 +409,8 @@
 
         self.mav_conn = MAVPassthrough(loggername=f"{name}_MAVLINK", log_messages=True)
         try:
-            self.trajectory_generator = GMP3Generator(self, 1/self.position_update_rate, self.logger, use_gps=False)
+            #self.trajectory_generator = GMP3Generator(self, 1/self.position_update_rate, self.logger, use_gps=False)
+            self.trajectory_generator = DirectTargetGenerator(self, self.logger, WayPointType.POS_NED, use_gps=False)
         except Exception as e:
             self.logger.error("Couldn't initialize trajectory generator due to an exception!")
             self.logger.debug(repr(e), exc_info=True)
@@ -935,7 +936,6 @@
 
         use_gps = target.type == WayPointType.POS_GLOBAL
 
-<<<<<<< HEAD
         if log:
             if use_gps:
                 self.logger.info(f"Flying to Lat: {target.gps[0]} Long: {target.gps[1]} AMSL: {target.gps[2]} "
@@ -943,22 +943,6 @@
             else:
                 self.logger.info(f"Flying to N: {target.pos[0]} E: {target.pos[1]} D: {target.pos[2]} facing {yaw} "
                                  f"with tolerance {tolerance}")
-=======
-        # Create setpoints for current position to allow drone to go into offboard mode
-        if use_gps:
-            self.logger.info(f"Flying to Lat: {target.gps[0]} Long: {target.gps[1]} AMSL: {target.gps[2]} facing {yaw} "
-                             f"with tolerance {tolerance}")
-            cur_lat, cur_long, cur_amsl = self.position_global
-            cur_yaw = self.attitude[2]
-            await self.set_setpoint(Waypoint(WayPointType.POS_GLOBAL, gps=np.asarray([cur_lat, cur_long, cur_amsl]),
-                                             yaw=cur_yaw))
-        else:
-            self.logger.info(f"Flying to N: {target.pos[0]} E: {target.pos[1]} D: {target.pos[2]} facing {yaw} with "
-                             f"tolerance {tolerance}")
-            cur_pos = self.position_ned
-            cur_yaw = self.attitude[2]
-            await self.set_setpoint(Waypoint(WayPointType.POS_NED, pos=cur_pos, yaw=cur_yaw))
->>>>>>> 110dee64
 
         if put_into_offboard and self._flightmode != FlightMode.OFFBOARD:
             if use_gps:
