import asyncio
import datetime
from collections import deque
import math
import os.path
from enum import Enum, auto
import threading
from haversine import inverse_haversine, haversine, Direction, Unit
import platform
import time
from subprocess import Popen, DEVNULL
from abc import ABC, abstractmethod

import numpy as np
from urllib.parse import urlparse

from mavsdk import System
from mavsdk.telemetry import FlightMode, FixType, StatusTextType
from mavsdk.action import ActionError, OrbitYawBehavior
from mavsdk.offboard import PositionNedYaw, PositionGlobalYaw, VelocityNedYaw, AccelerationNed, OffboardError
from mavsdk.manual_control import ManualControlError
from mavsdk.gimbal import GimbalError, ControlMode
from mavsdk.camera import CameraError

from dronecontrol.mavpassthrough import MAVPassthrough

from dronecontrol.GMP3 import GMP3, GMP3Config

import logging

_cur_dir = os.path.dirname(os.path.abspath(__file__))
logdir = os.path.abspath("./logs")
os.makedirs(logdir, exist_ok=True)
_mav_server_file = os.path.join(_cur_dir, "mavsdk_server_bin.exe")

common_formatter = logging.Formatter('%(asctime)s.%(msecs)03d %(levelname)s %(name)s - %(message)s', datefmt="%H:%M:%S")

# TODO: Have a look at the entire connection procedure, make some diagrams, plan everything out and refactor
# TODO: Consider how to determine mavlink dialect
# TODO: change_flight_mode scheduling, more flightmodes
# TODO: health info


def dist_ned(pos1, pos2):
    return np.sqrt(np.sum((pos1 - pos2) ** 2, axis=0))


def dist_gps(lat1, long1, alt1, lat2, long2, alt2):
    dist_horiz = haversine((lat1, long1), (lat2, long2), unit=Unit.METERS)
    dist_alt = alt1 - alt2
    return math.sqrt(dist_horiz*dist_horiz + dist_alt*dist_alt)


def relative_gps(north, east, up, lat, long, alt):
    """ Given a NEU offset and a GPS position, calculate the GPS coordinates of the offset position."""
    target_alt = alt + up
    coords = (lat, long)
    coords = inverse_haversine(coords, north, Direction.NORTH, unit=Unit.METERS)
    target_lat, target_long = inverse_haversine(coords, east, Direction.EAST, unit=Unit.METERS)
    return target_lat, target_long, target_alt


class Battery:
    def __init__(self):
        self.id = None
        self.remaining = math.nan
        self.consumed = math.nan
        self.voltage = math.nan
        self.temperature = math.nan

    def __str__(self):
        return f"Remain: {self.remaining}   Consumed: {self.consumed}   V: {self.voltage}   T: {self.temperature}"


class SetPointType(Enum):
    # Type of setpoint              # Expected data structure
    POS_NED = auto()                # array [pos_n, pos_e, pos_d, yaw]
    POS_VEL_NED = auto()            # array [pos_n, pos_e, pos_d, vel_n, vel_e, vel_d, yaw]
    POS_VEL_ACC_NED = auto()        # array [pos_n, pos_e, pos_d, vel_n, vel_e, vel_d, acc_n, acc_e, acc_d, yaw]
    VEL_NED = auto()                # array [vel_n, vel_e, vel_d, yaw]
    POS_GLOBAL = auto()             # array [lat, long, amsl, yaw]


class Drone(ABC, threading.Thread):

    VALID_FLIGHTMODES = set()
    VALID_SETPOINT_TYPES = set()

    def __init__(self, name, *args, log_to_file=True, **kwargs):
        threading.Thread.__init__(self)
        self.name = name
        self.drone_addr = None
        self.drone_ip = None
        self.action_queue: deque[tuple[asyncio.Coroutine, asyncio.Future]] = deque()
        self.current_action: asyncio.Task | None = None
        self.should_stop = threading.Event()
        self.logger = logging.getLogger(name)
        self.logger.setLevel(logging.DEBUG)
        self.logging_handlers = []
        self.log_to_file = log_to_file
        if self.log_to_file:
            log_file_name = f"drone_{self.name}_{datetime.datetime.now()}"
            log_file_name = log_file_name.replace(":", "_").replace(".", "_") + ".log"
            file_handler = logging.FileHandler(os.path.join(logdir, log_file_name))
            file_handler.setLevel(logging.DEBUG)
            file_handler.setFormatter(common_formatter)
            self.add_handler(file_handler)
        self.is_paused = False
        self.start()
        asyncio.create_task(self._task_scheduler())

    def run(self):
        while not self.should_stop:
            pass

    async def _task_scheduler(self):
        while True:
            while len(self.action_queue) > 0:
                if self.is_paused:
                    await asyncio.sleep(0.1)
                else:
                    action, fut = self.action_queue.popleft()
                    self.current_action = asyncio.create_task(action)
                    try:
                        result = await self.current_action
                        fut.set_result(result)
                        self.current_action = None
                    except asyncio.CancelledError:
                        pass
                    except Exception as e:
                        fut.set_exception(e)
            else:
                await asyncio.sleep(0.1)

    def schedule_task(self, coro) -> asyncio.Future:
        fut = asyncio.get_running_loop().create_future()
        self.action_queue.append((coro, fut))
        return fut

    def execute_task(self, coro) -> asyncio.Future:
        self.clear_queue()
        self.cancel_action()
        return self.schedule_task(coro)

    def add_handler(self, handler):
        self.logger.addHandler(handler)
        self.logging_handlers.append(handler)

    @abstractmethod
    async def stop_execution(self):
        """ Stops the thread. This function should be called at the end of any implementing function.

        :return:
        """
        self.should_stop.set()

    def pause(self):
        """ Pause task execution by setting self.is_paused to True.

        Note that it is not possible to "pause" what the drone is doing in a general way. What "pausing" a task does or
        if a task can even be paused depends on the specific task and implementation. Subclasses must define and
        implement this behaviour themselves.
        However, pausing is always possible between tasks, and this is the default behaviour for subclasses that do not
        implement any of their own: When paused, drones will finish their current task and then wait until unpaused
        before beginning the next task."""
        self.is_paused = True
        self.logger.debug("Pausing...")

    def resume(self):
        """ Resume the current task. """
        self.is_paused = False
        self.logger.debug("Resuming...")

    @property
    @abstractmethod
    def is_connected(self) -> bool:
        pass

    @property
    @abstractmethod
    def is_armed(self) -> bool:
        pass

    @property
    @abstractmethod
    def flightmode(self) -> FlightMode:
        pass

    @property
    @abstractmethod
    def in_air(self) -> bool:
        pass

    @property
    @abstractmethod
    def fix_type(self) -> FixType:
        pass

    @property
    @abstractmethod
    def position_global(self) -> np.ndarray:
        """

        :return: Array with the GPS coordinates [latitude, longitude, AMSL]
        """
        pass

    @property
    @abstractmethod
    def position_ned(self) -> np.ndarray:
        pass

    @property
    @abstractmethod
    def velocity(self) -> np.ndarray:
        pass

    @property
    @abstractmethod
    def attitude(self) -> np.ndarray:
        pass

    @property
    @abstractmethod
    def batteries(self) -> dict[int, Battery]:
        pass

    @abstractmethod
    async def connect(self, drone_addr):
        pass

    @abstractmethod
    async def disconnect(self, force=False) -> bool:
        pass

    @abstractmethod
    async def arm(self) -> bool:
        pass

    @abstractmethod
    async def disarm(self) -> bool:
        pass

    @abstractmethod
    async def takeoff(self, altitude=-2.0) -> bool:
        """ Takes off to the specified altitude.

        Note that negative for up, i.e. the altitude should be -2 to take off to 2m above ground.

        :param altitude: Takeoff altitude above.
        :return:
        """
        pass

    @abstractmethod
    async def change_flight_mode(self, flightmode) -> bool:
        pass

    def is_at_pos(self, target_pos, tolerance=0.25) -> bool:
        """

        :param target_pos: Array with target position. If a yaw is also passed (i.e. array length 4), it is ignored.
        :param tolerance: How close we have to be to the target position to be considered "at" it.
        :return:
        """
        cur_pos = self.position_ned
        if dist_ned(cur_pos, target_pos[:3]) < tolerance:
            return True
        return False

    def is_at_heading(self, target_heading, tolerance=1) -> bool:
        target_heading = (target_heading + 180) % 360 - 180
        cur_heading = self.attitude[2]
        if abs(cur_heading - target_heading) < tolerance:
            return True
        return False

    def is_at_gps(self, target_lat, target_long, target_amsl, tolerance=0.25) -> bool:
        cur_lat, cur_long, cur_asml, cur_atl = self.position_global
        if dist_gps(target_lat, target_long, target_amsl, cur_lat, cur_long, cur_asml) < tolerance:
            return True
        return False

    @abstractmethod
    async def yaw_to(self, x, y, z, target_yaw, yaw_rate, tolerance) -> bool:
        pass

    @abstractmethod
    async def spin_at_rate(self, yaw_rate, duration, direction="cw") -> bool:
        pass

    @abstractmethod
    async def fly_to(self, x=None, y=None, z=None, lat=None, long=None, amsl=None, yaw=None, tolerance=0.25):
        """ Fly to the specified position.

        :param x:
        :param y:
        :param z:
        :param lat:
        :param long:
        :param amsl:
        :param yaw:
        :param tolerance:
        :return:
        """
        pass

    @abstractmethod
    async def move(self, north, east, down, yaw, use_gps=True, tolerance=0.25):
        """ Move from the current position by the specified distances.

        :param north:
        :param east:
        :param down:
        :param yaw:
        :param use_gps:
        :param tolerance:
        :return:
        """
        pass

    @abstractmethod
    async def orbit(self, radius, velocity, latitude, longitude, amsl) -> bool:
        pass

    @abstractmethod
    async def land(self) -> bool:
        pass

    @abstractmethod
    async def stop(self) -> bool:
        pass

    @abstractmethod
    async def kill(self) -> bool:
        pass

    def clear_queue(self) -> None:
        """ Clears the action queue.

        Does not cancel the current action.

        :return:
        """
        self.logger.debug("Clearing action queue")
        self.action_queue.clear()

    def cancel_action(self) -> None:
        """ Cancels the current action task

        :return:
        """
        if self.current_action:
            self.logger.debug("Cancelling current action!")
            self.current_action.cancel()


def parse_address(string):
    """ Used to ensure that udp://:14540, udp://localhost:14540 and udp://127.0.0.1:14540 are recognized as equivalent.

    Missing elements from the string or the other entries are replaced with defaults. These are udp, empty host and
    50051 for the scheme, host and port, respectively.
    """
    parse_drone_addr = urlparse(string)
    scheme = parse_drone_addr.scheme
    loc = parse_drone_addr.hostname
    append = parse_drone_addr.port
    if scheme is None:
        scheme = "udp"
    if loc is None:
        loc = ""
    if loc == "localhost":
        loc = ""
    elif loc == "127.0.0.1":
        loc = ""
    if append is None:
        append = 50051
    if scheme == "serial":
        loc = parse_drone_addr.path
        if loc == "":
            loc = parse_drone_addr.netloc
        loc, append = loc.split(":")
    return scheme, loc, append


class DroneMAVSDK(Drone):

    VALID_FLIGHTMODES = {"hold", "offboard", "return", "land", "takeoff", "position", "altitude"}
    # This attribute is for checking which flight modes can be changed into manually
    VALID_SETPOINT_TYPES = {SetPointType.POS_NED,
                            SetPointType.POS_VEL_NED,
                            SetPointType.POS_VEL_ACC_NED,
                            SetPointType.VEL_NED,
                            SetPointType.POS_GLOBAL}
    # What type of trajectory setpoints this classes fly_<> commands can follow. This limits what Trajectory generators
    # can be used.

    def __init__(self, name, mavsdk_server_address: str | None = None, mavsdk_server_port: int = 50051, compid=190):
        super().__init__(name)
        self.compid = compid
        self.system: System | None = None
        self.server_addr = mavsdk_server_address
        self.server_port = mavsdk_server_port
        self._server_process: Popen | None = None
        self._is_connected: bool = False
        self._is_armed: bool = False
        self._flightmode: FlightMode = FlightMode.UNKNOWN
        self._in_air: bool = False
        self._gps_info: FixType | None = None
        self._position_g: np.ndarray = np.zeros((4,), dtype=np.double)  # Latitude, Longitude, AMSL, Relative altitude to takeoff
        self._position_ned: np.ndarray = np.zeros((3,))     # NED
        self._velocity: np.ndarray = np.zeros((3,))         # NED
        self._attitude: np.ndarray = np.zeros((3,))         # Roll, pitch and yaw, with positives right up and right.
        self._heading: float = math.nan
        self._batteries: dict[int, Battery] = {}
        self._running_tasks = []
        self._position_update_freq = 10                     # How often (per second) go-to-position commands compute if they have arrived.

        self._max_position_discontinuity = - math.inf
        # Can't use passthrough if we already have a mavsdk server running:
        if self.server_addr is not None:
            self._passthrough = None
        else:
            dialect = "cubepilot"
            if name == "kira":
                dialect = "ardupilotmega"
<<<<<<< HEAD
            self._passthrough = MAVPassthrough(loggername=f"{name}_MAVLINK", log_messages=False, dialect=dialect)
        self.trajectory_gen = GMP3Gen(self, 1/self._position_update_freq, self.logger)
=======
            self._passthrough = MAVPassthrough(loggername=f"{name}_MAVLINK", log_messages=True, dialect=dialect)
        self.trajectory_gen = StaticWaypoints(self, 1/self._position_update_freq, self.logger)
>>>>>>> c40502e7

        attr_string = "\n   ".join(["{}: {}".format(key, value) for key, value in self.__dict__.items()])
        self.logger.debug(f"Initialized Drone {self.name}, {self.__class__.__name__}:\n   {attr_string}")

    @property
    def is_connected(self) -> bool:
        return self._is_connected

    @property
    def is_armed(self) -> bool:
        return self._is_armed

    @property
    def flightmode(self) -> FlightMode:
        return self._flightmode

    @property
    def in_air(self) -> bool:
        return self._in_air

    @property
    def fix_type(self) -> FixType:
        return self._gps_info

    @property
    def position_global(self) -> np.ndarray:
        return self._position_g

    @property
    def position_ned(self) -> np.ndarray:
        return self._position_ned

    @property
    def velocity(self) -> np.ndarray:
        return self._velocity

    @property
    def attitude(self) -> np.ndarray:
        return self._attitude

    @property
    def heading(self) -> float:
        return self._heading

    @property
    def batteries(self) -> dict[int, Battery]:
        return self._batteries

    async def connect(self, drone_address) -> bool:
        # If we are on windows, we can't rely on the MAVSDK to have the binary installed.
        # If we use serial, loc is the path and appendix the baudrate, if we use udp it is IP and port
        scheme, loc, appendix = parse_address(string=drone_address)
        sysid = 246
        self.drone_addr = f"{scheme}://{loc}:{appendix}"
        self.logger.debug(f"Connecting to drone {self.name} @ {self.drone_addr}")
        if self._passthrough:
            if scheme == "serial":
                mavsdk_passthrough_port = 14531
                mavsdk_passthrough_string = f"udp://:{mavsdk_passthrough_port}"  # TODO: Pick a random port until we get a free one
            else:
                mavsdk_passthrough_port = appendix + 1000
                mavsdk_passthrough_string = f"{scheme}://:{mavsdk_passthrough_port}"
            passthrough_gcs_string = f"127.0.0.1:{mavsdk_passthrough_port}"
        else:
            if scheme == "serial":
                mavsdk_passthrough_string = f"serial://{loc}"
            else:
                mavsdk_passthrough_string = f"{scheme}://:{appendix}"

        try:
            if self.server_addr is None:
                self.logger.debug(f"Starting up own MAVSDK Server instance with app port {self.server_port} and remote "
                                  f"connection {mavsdk_passthrough_string}")
            if self.server_addr is None and platform.system() == "Windows":
                self._server_process = Popen(f"{_mav_server_file} -p {self.server_port} {mavsdk_passthrough_string}",
                                             stdout=DEVNULL, stderr=DEVNULL)
                self.server_addr = "127.0.0.1"
            self.system = System(mavsdk_server_address=self.server_addr, port=self.server_port,
                                 sysid=sysid, compid=self.compid)

            connected = asyncio.create_task(self.system.connect(system_address=mavsdk_passthrough_string))

            # Create passthrough
            if self._passthrough:
                await asyncio.sleep(0.5)  # Wait to try and make sure that the mavsdk server has started before booting up passthrough
                self.logger.debug(
                    f"Connecting passthrough to drone @{loc}:{appendix} and MAVSDK server @ {passthrough_gcs_string}")
                self._passthrough.connect_drone(loc, appendix, scheme=scheme)
                self._passthrough.connect_gcs(passthrough_gcs_string)

                while not self._passthrough.connected_to_drone() or not self._passthrough.connected_to_gcs():
                    self.logger.debug(f"Waiting on passthrough to connect. "
                                      f"Drone: {self._passthrough.connected_to_drone()}, "
                                      f"GCS: {self._passthrough.connected_to_gcs()}")
                    await asyncio.sleep(0.1)
                self.logger.debug("Connected passthrough!")

            await connected

            async for state in self.system.core.connection_state():
                if state.is_connected:
                    await self._configure_message_rates()
                    await self._schedule_update_tasks()
                    self.logger.debug("Connected!")
                    return True
        except Exception as e:
            self.logger.debug(f"Exception during connection: {repr(e)}", exc_info=True)
        return False

    async def disconnect(self, force=False):
        self.clear_queue()
        self.cancel_action()
        if force or not self._is_armed:
            if force:
                self.logger.debug("Force disconnecting from drone...")
            await self.stop_execution()
            return True
        else:
            self.logger.warning("Can't disconnect from an armed drone!")
            return False

    async def _schedule_update_tasks(self) -> None:
        self._running_tasks.append(asyncio.create_task(self._connect_check()))
        self._running_tasks.append(asyncio.create_task(self._arm_check()))
        self._running_tasks.append(asyncio.create_task(self._flightmode_check()))
        self._running_tasks.append(asyncio.create_task(self._inair_check()))
        self._running_tasks.append(asyncio.create_task(self._gps_check()))
        self._running_tasks.append(asyncio.create_task(self._g_pos_check()))
        self._running_tasks.append(asyncio.create_task(self._vel_rpos_check()))
        self._running_tasks.append(asyncio.create_task(self._att_check()))
        self._running_tasks.append(asyncio.create_task(self._battery_check()))
        self._running_tasks.append(asyncio.create_task(self._status_check()))

        self._running_tasks.append(asyncio.create_task(self._check_gimbal_control()))
        self._running_tasks.append(asyncio.create_task(self._check_gimbal_attitude()))

    async def _configure_message_rates(self) -> None:
        try:
            await self.system.telemetry.set_rate_position(self._position_update_freq)
            await self.system.telemetry.set_rate_position_velocity_ned(self._position_update_freq)
            await self.system.telemetry.set_rate_attitude_euler(self._position_update_freq)
        except Exception as e:
            self.logger.warning(f"Couldn't set message rate!")
            self.logger.debug(f"{repr(e)}", exc_info=True)

    async def _connect_check(self):
        if self._passthrough:
            while True:
                self._is_connected = self._passthrough.connected_to_drone() and self._passthrough.connected_to_gcs()
                await asyncio.sleep(1/self._position_update_freq)
        else:
            async for state in self.system.core.connection_state():
                self._is_connected = state.is_connected

    async def _arm_check(self):
        async for arm in self.system.telemetry.armed():
            self._is_armed = arm

    async def _flightmode_check(self):
        async for flightmode in self.system.telemetry.flight_mode():
            self._flightmode = flightmode

    async def _inair_check(self):
        async for in_air in self.system.telemetry.in_air():
            self._in_air = in_air

    async def _gps_check(self):
        async for gps in self.system.telemetry.gps_info():
            self._gps_info = gps.fix_type

    async def _g_pos_check(self):
        async for pos in self.system.telemetry.position():
            self._position_g[0] = pos.latitude_deg
            self._position_g[1] = pos.longitude_deg
            self._position_g[2] = pos.absolute_altitude_m
            self._position_g[3] = pos.relative_altitude_m

    async def _vel_rpos_check(self):
        async for pos_vel in self.system.telemetry.position_velocity_ned():
            self._velocity[0] = pos_vel.velocity.north_m_s
            self._velocity[1] = pos_vel.velocity.east_m_s
            self._velocity[2] = pos_vel.velocity.down_m_s
            new_pos = np.array([pos_vel.position.north_m, pos_vel.position.east_m, pos_vel.position.down_m])
            shift = dist_ned(self._position_ned, new_pos)
            if shift > self._max_position_discontinuity:
                self._max_position_discontinuity = shift
            self._position_ned = new_pos

    async def _att_check(self):
        async for att in self.system.telemetry.attitude_euler():
            self._attitude[0] = att.roll_deg
            self._attitude[1] = att.pitch_deg
            self._attitude[2] = att.yaw_deg

    async def _heading_check(self):
        async for heading in self.system.telemetry.heading():
            self._heading = heading.heading_deg

    async def _battery_check(self):
        async for battery in self.system.telemetry.battery():
            battery_id = battery.id
            if battery_id in self._batteries:
                own_battery = self._batteries[battery_id]
            else:
                own_battery = Battery()
                own_battery.id = battery_id
                self._batteries[battery_id] = own_battery
            own_battery.consumed = battery.capacity_consumed_ah
            own_battery.remaining = battery.remaining_percent
            own_battery.voltage = battery.voltage_v
            own_battery.temperature = battery.temperature_degc

    async def _status_check(self):
        async for message in self.system.telemetry.status_text():
            if message.type is StatusTextType.DEBUG:
                self.logger.debug(f"{message.text}")
            elif message.type in [StatusTextType.INFO, StatusTextType.NOTICE]:
                self.logger.info(f"{message.text}")
            elif message.type is StatusTextType.WARNING:
                self.logger.warning(f"{message.text}")
            else:
                self.logger.error(f"{message.text}")

    async def arm(self):
        timeout = 5
        self.logger.info("Arming!")
        await super().arm()
        result = await self._error_wrapper(self.system.action.arm, ActionError)
        if result and not isinstance(result, Exception):
            start_time = time.time()
            while not self.is_armed:
                await asyncio.sleep(1 / self._position_update_freq)
                if time.time() - start_time > timeout:
                    self.logger.warning("Arming timed out!")
                    return False
            self.logger.info("Armed!")
        else:
            self.logger.warning("Couldn't arm!")
        return result

    async def disarm(self):
        timeout = 5
        self.logger.info("Disarming!")
        await super().disarm()
        result = await self._error_wrapper(self.system.action.disarm, ActionError)
        if result and not isinstance(result, Exception):
            start_time = time.time()
            while self.is_armed:
                await asyncio.sleep(1 / self._position_update_freq)
                if time.time() - start_time > timeout:
                    self.logger.warning("Disarming timed out!")
                    return False
            self.logger.info("Disarmed!")
        else:
            self.logger.warning("Couldn't disarm!")
        return result

    def _can_takeoff(self):
        if not self.is_armed:
            raise RuntimeError("Can't take off without being armed!")

    async def takeoff(self, altitude=-2.0) -> bool:
        """

        Note that altitude is negative for  up.

        :param altitude:
        :return:
        """
        return await self._takeoff_using_offboard(altitude=altitude)

    def _get_pos_ned_yaw(self):
        pos_yaw = np.zeros((4,))
        pos_yaw[:3] = self.position_ned
        pos_yaw[3] = self.attitude[2]
        return pos_yaw

    async def _takeoff_using_takeoffmode(self, altitude=-2.5):
        # TODO: Change takeoff altitude by changing PX4 param before going into takeoff mode
        self.logger.info("Trying to take off...")
        await super().takeoff(altitude=altitude)
        self._can_takeoff()
        result = await self._error_wrapper(self.system.action.takeoff, ActionError)
        if isinstance(result, Exception):
            self.logger.warning("Couldn't takeoff!")
        while self.flightmode is not FlightMode.TAKEOFF:
            await asyncio.sleep(1/self._position_update_freq)
        self.logger.info("Taking off!")
        while self.flightmode is FlightMode.TAKEOFF:
            await asyncio.sleep(1/self._position_update_freq)
        self.logger.info("Completed takeoff!")
        return True

    async def _takeoff_using_offboard(self, altitude=-2.5, tolerance=0.25):
        self.logger.info(f"Trying to take off to {-altitude}m in offboard mode...")
        await super().takeoff(altitude=altitude)
        self._can_takeoff()
        target_pos_yaw = self._get_pos_ned_yaw()
        target_pos_yaw[2] = target_pos_yaw[2] + altitude
        await self.set_setpoint_pos_ned(target_pos_yaw)
        if self._flightmode != FlightMode.OFFBOARD:
            await self.change_flight_mode("offboard")
        self.logger.info("Taking off!")
        while True:
            if self.is_at_pos(target_pos_yaw, tolerance=tolerance):
                self.logger.info(f"Takeoff completed!")
                return True
            await asyncio.sleep(1 / self._position_update_freq)

    async def change_flight_mode(self, flightmode: str):
        self.logger.info(f"Changing flight mode to {flightmode}")
        await super().change_flight_mode(flightmode)
        result = False
        if flightmode == "hold":
            result = await self._error_wrapper(self.system.action.hold, ActionError)
        elif flightmode == "offboard":
            result = await self._error_wrapper(self.system.offboard.start, OffboardError)
        elif flightmode == "return":
            result = await self._error_wrapper(self.system.action.return_to_launch, ActionError)
        elif flightmode == "land":
            result = await self._error_wrapper(self.system.action.land, ActionError)
        elif flightmode == "takeoff":
            await self._can_takeoff()
            result = await self._error_wrapper(self.system.action.takeoff, ActionError)
        elif flightmode == "position":
            result = await self._error_wrapper(self.system.manual_control.start_position_control, ManualControlError)
        elif flightmode == "altitude":
            result = await self._error_wrapper(self.system.manual_control.start_altitude_control, ManualControlError)
        else:
            raise KeyError(f"{flightmode} is not a valid flightmode!")
        if result and not isinstance(result, Exception):
            self.logger.info(f"New flight mode {flightmode}!")
        else:
            self.logger.warning("Couldn't change flight mode!")
        return result

    async def set_setpoint_pos_ned(self, setpoint):
        # point should be a numpy array of size (4, ) for north, east, down, yaw, with yaw in degrees.
        point_ned_yaw = PositionNedYaw(*setpoint)
        return await self._error_wrapper(self.system.offboard.set_position_ned, OffboardError, point_ned_yaw)

    async def set_setpoint_pos_vel_ned(self, setpoint):
        point_ned_yaw = PositionNedYaw(*setpoint[:3], setpoint[-1])
        velocity_ned_yaw = VelocityNedYaw(*setpoint[3:])
        return await self._error_wrapper(self.system.offboard.set_position_velocity_ned, OffboardError,
                                                  point_ned_yaw, velocity_ned_yaw)

    async def set_setpoint_pos_vel_acc_ned(self, setpoint):
        yaw = setpoint[-1]
        point_ned_yaw = PositionNedYaw(*setpoint[:3], yaw)
        velocity_ned_yaw = VelocityNedYaw(*setpoint[3:6], yaw)
        acc_ned = AccelerationNed(*setpoint[6:9])
        return await self._error_wrapper(self.system.offboard.set_position_velocity_acceleration_ned,
                                                  OffboardError,
                                                  point_ned_yaw,
                                                  velocity_ned_yaw,
                                                  acc_ned)

    async def set_setpoint_vel_ned(self, setpoint):
        vel_yaw = VelocityNedYaw(*setpoint)
        return await self._error_wrapper(self.system.offboard.set_velocity_ned, OffboardError, vel_yaw)

    async def set_setpoint_gps(self, setpoint):
        latitude, longitude, amsl, yaw = setpoint
        alt_type = PositionGlobalYaw.AltitudeType.AMSL
        position = PositionGlobalYaw(lat_deg=latitude, lon_deg=longitude, alt_m=amsl,
                                     yaw_deg=yaw, altitude_type=alt_type)
        return await self._error_wrapper(self.system.offboard.set_position_global, OffboardError, position)

    def _can_do_in_air_commands(self):
        if not self.is_armed or not self.in_air:
            raise RuntimeError("Can't fly a landed or unarmed drone!")

    async def yaw_to(self, x, y, z, target_yaw, yaw_rate=30, tolerance=2):
        """ Move to the point x,y,z, yawing to the target heading as you do so at the specified rate.

        To spin in place pass current position to x,y,z. Pausable.

        :param x:
        :param y:
        :param z:
        :param target_yaw: Heading as a degree fom -180 to 180, right positive, 0 forward.
        :param yaw_rate:
        :param tolerance: How close we have to get to the heading before this function returns.
        :return:
        """
        # Add 180, take modulo 360 and subtract 180 to get proper range
        og_yaw = self.attitude[2]
        dif_yaw = (target_yaw - og_yaw + 180) % 360 - 180
        time_required = abs(dif_yaw / yaw_rate)
        n_steps = math.ceil(time_required*self._position_update_freq)
        step_size = dif_yaw/n_steps
        pos_yaw = np.asarray([x, y, z, 0], dtype=float)
        for i in range(n_steps):
            if not self.is_paused:
                pos_yaw[3] = og_yaw + step_size*(i+1)
                await self.set_setpoint_pos_ned(pos_yaw)
            await asyncio.sleep(1/self._position_update_freq)
        while not self.is_at_heading(target_heading=target_yaw, tolerance=tolerance):
            await asyncio.sleep(1/self._position_update_freq)
        return True

    async def spin_at_rate(self, yaw_rate, duration, direction="cw"):
        """ Spin in place at the given rate for the given duration.

        Pausable.

        :param yaw_rate:
        :param duration:
        :param direction:
        :return:
        """
        await super().spin_at_rate(yaw_rate, duration, direction=direction)
        x, y, z = self.position_ned
        pos_yaw = np.asarray([x, y, z, 0], dtype=float)
        freq = 10
        n_steps = math.ceil(duration * freq)
        step_size = yaw_rate / freq
        if direction == "ccw":
            step_size = - step_size
        for i in range(n_steps):
            if not self.is_paused:
                pos_yaw[3] = step_size*(i+1)
                await self.set_setpoint_pos_ned(pos_yaw)
            await asyncio.sleep(1/freq)

    async def fly_to(self, x=None, y=None, z=None,
                     lat=None, long=None, amsl=None, yaw=None,
                     tolerance=0.25, put_into_offboard=True):
        """ Fly to a specified point in offboard mode.

        If both GPS and local coordinates are provided we use the GPS coordinates and local coordinates are ignored.

        :param x:
        :param y:
        :param z:
        :param lat:
        :param long:
        :param amsl:
        :param yaw:
        :param tolerance:
        :param put_into_offboard:
        :return:
        """
        # Check that we have one full set of coordinates and are in a flyable state
        self._can_do_in_air_commands()
        assert ((x is not None and y is not None and z is not None)
                or (lat is not None, long is not None, amsl is not None)), \
            "Must provide a full set of either NED or GPS coordinates!"

        # Check that we have a trajectory generator whose output we can process
        assert self.trajectory_gen is not None and self.trajectory_gen.setpoint_type in self.VALID_SETPOINT_TYPES

        # Use GPS if GPS coordinates are provided
        use_gps = lat is not None and long is not None and amsl is not None

        # Maintain current yaw if no yaw is provided
        if yaw is None:
            yaw = self.attitude[2]

        if use_gps:
            self.logger.info(f"Flying to Lat: {lat} Long: {long} AMSL: {amsl} facing {yaw} with tolerance {tolerance}")
            cur_lat, cur_long, cur_amsl, cur_atl = self.position_global
            cur_yaw = self.attitude[2]
            await self.set_setpoint_gps([cur_lat, cur_long, cur_amsl, cur_yaw])
        else:
            self.logger.info(f"Flying to N: {x} E: {y} D: {z} facing {yaw} with tolerance {tolerance}")
            cur_pos_yaw = np.zeros((4,))
            cur_pos_yaw[:3] = self.position_ned
            cur_pos_yaw[3] = self.attitude[2]
            await self.set_setpoint_pos_ned(cur_pos_yaw)

        if put_into_offboard and self._flightmode != FlightMode.OFFBOARD:
            await self.change_flight_mode("offboard")

        if use_gps:
            if not self.trajectory_gen.CAN_DO_GPS:
                raise RuntimeError("Trajectory generator can't use GPS coordinates!")
            self.trajectory_gen.use_gps = True
            self.trajectory_gen.set_target(np.asarray([lat, long, amsl, yaw]))
        else:
            self.trajectory_gen.use_gps = False
            self.trajectory_gen.set_target(np.asarray([x, y, z, yaw]))

        while True:
            if not self.is_paused:
                # Get and set a new setpoint to go to
                setpoint = self.trajectory_gen.next_setpoint()
                # Set appropriate setpoint
                match self.trajectory_gen.setpoint_type:
                    case SetPointType.POS_NED:
                        await self.set_setpoint_pos_ned(setpoint)
                    case SetPointType.POS_VEL_NED:
                        await self.set_setpoint_pos_vel_ned(setpoint)
                    case SetPointType.POS_VEL_ACC_NED:
                        await self.set_setpoint_pos_vel_acc_ned(setpoint)
                    case SetPointType.VEL_NED:
                        await self.set_setpoint_vel_ned(setpoint)
                    case SetPointType.POS_GLOBAL:
                        await self.set_setpoint_gps(setpoint)
                    case _:
                        raise RuntimeError(f"Invalid generator setpoint type {self.trajectory_gen.setpoint_type}! Must "
                                           f"be one of {self.VALID_SETPOINT_TYPES}")

                # Check if we have arrived at target waypoint
                if use_gps:
                    reached = (self.is_at_gps(lat, long, amsl, tolerance=tolerance)
                               and self.is_at_heading(yaw, tolerance=1))
                else:
                    reached = self.is_at_pos([x, y, z], tolerance=tolerance) and self.is_at_heading(yaw, tolerance=1)

                # Print message and stop if we have reached waypoint
                if reached:
                    self.logger.info("Reached target position!")
                    return True
            await asyncio.sleep(1/self._position_update_freq)

    async def move(self, north, east, down, yaw, use_gps=True, tolerance=0.25):
        target_x = None
        target_y = None
        target_z = None
        target_lat = None
        target_long = None
        target_amsl = None
        if use_gps:
            cur_lat, cur_long, cur_alt, cur_ata = self.position_global
            target_lat, target_long, target_amsl = relative_gps(north, east, -down, cur_lat, cur_long, cur_alt)
        else:
            cur_x, cur_y, cur_z = self.position_ned
            target_x = cur_x + north
            target_y = cur_y + east
            target_z = cur_z + down
        target_yaw = self.attitude[2] + yaw
        return await self.fly_to(x=target_x, y=target_y, z=target_z,
                                 lat=target_lat, long=target_long, amsl=target_amsl,
                                 yaw=target_yaw, put_into_offboard=True, tolerance=tolerance)

    async def orbit(self, radius, velocity, center_lat, center_long, amsl):
        await super().orbit(radius, velocity, center_lat, center_long, amsl)
        if not self.is_armed or not self.in_air:
            raise RuntimeError("Can't fly a landed or unarmed drone!")
        yaw_behaviour = OrbitYawBehavior.HOLD_FRONT_TO_CIRCLE_CENTER
        await self._error_wrapper(self.system.action.do_orbit, ActionError, radius, velocity, yaw_behaviour,
                                         center_lat, center_long, amsl)

    async def land(self):
        self.logger.info("Trying to land...")
        await super().land()
        return await self._land_using_offbord_mode()

    async def _land_using_offbord_mode(self, error_thresh=0.00001, min_time=1):
        self.logger.info("Landing!")
        ema_alt_error = 0
        going_down = True
        old_alt = self.position_ned[2]
        start_time = time.time()
        target_pos = self._get_pos_ned_yaw()
        await self.set_setpoint_pos_ned(target_pos)
        if self._flightmode != FlightMode.OFFBOARD:
            await self.change_flight_mode("offboard")
        update_freq = 2
        try:
            await self.system.telemetry.set_rate_position_velocity_ned(self._position_update_freq)
            update_freq = self._position_update_freq
        except Exception as e:
            self.logger.debug(f"Couldn't set message rate: {repr(e)}", exc_info=True)
        while going_down:
            cur_alt = self.position_ned[2]
            ema_alt_error = (cur_alt - old_alt) + 0.33 * ema_alt_error
            if ema_alt_error < error_thresh and time.time() > start_time + min_time:
                break
            old_alt = cur_alt
            target_pos[2] = cur_alt + 0.5
            await self.set_setpoint_pos_ned(target_pos)
            await asyncio.sleep(1/update_freq)
        self.logger.info("Landed!")
        return True

    async def _land_using_landmode(self):
        result = await self._error_wrapper(self.system.action.land, ActionError)
        if isinstance(result, Exception):
            self.logger.warning("Couldn't go into land mode")
        while self.flightmode is not FlightMode.LAND:
            await asyncio.sleep(1 / self._position_update_freq)
        self.logger.info("Landing!")
        while self.in_air:
            await asyncio.sleep(1 / self._position_update_freq)
        self.logger.info("Landed!")
        await self.change_flight_mode("hold")
        return True

    async def stop_execution(self):
        """ Stops all coroutines, closes all connections, etc.

        :return:
        """
        if self._passthrough:
            await self._passthrough.stop()
            del self._passthrough
        self.system.__del__()
        if self._server_process:
            self._server_process.terminate()
        for handler in self.logging_handlers:
            self.logger.removeHandler(handler)
        await super().stop_execution()

    async def stop(self):
        # Override whatever else is going on and land
        self.clear_queue()
        self.cancel_action()
        if not self.is_connected:
            return True
        await self.land()
        await self.disarm()
        await super().stop()
        return True

    async def kill(self):
        await self._error_wrapper(self.system.action.kill, ActionError)
        await super().kill()
        return True

    # TODO: Camera/Gimbal handling
    # Have to detect that a gimbal/camera exists somehow. This is a whole can of worms of configuration stuff
    # Instead, probably just implement simple commands on the CLI first

    async def _check_gimbal_attitude(self):
        async for attitude in self.system.gimbal.attitude():
            rpy = attitude.euler_angle_forward
            self.logger.debug(f"Gimbal attitude: R:{rpy.roll_deg}, P: {rpy.pitch_deg}, Y: {rpy.yaw_deg}")

    async def _check_gimbal_control(self):
        async for gimbal_control in self.system.gimbal.control():
            self.logger.debug(f"Gimbal control: {gimbal_control.control_mode} "
                              f"P:{gimbal_control.sysid_primary_control}:{gimbal_control.compid_primary_control}, "
                              f"S:{gimbal_control.sysid_secondary_control}:{gimbal_control.compid_secondary_control}")

    async def point_gimbal_at(self, lat, long, amsl):
        return await self._error_wrapper(self.system.gimbal.set_roi_location, GimbalError, lat, long, amsl)

    async def point_gimbal_at_relative(self, x, y, z):
        lat, long, amsl = relative_gps(x, y, z, *self.position_global[:3])
        return await self.point_gimbal_at(lat, long, amsl)

    async def set_gimbal_angles(self, roll, pitch, yaw):
        try:
            self.logger.info("Taking control of gimbal...")
            await self._error_wrapper(self.system.gimbal.take_control, GimbalError, ControlMode.PRIMARY)
        except Exception:
            pass
        try:
            self.logger.info("Setting gimbal angle...")
            await self._error_wrapper(self.system.gimbal.set_angles, GimbalError, roll, pitch, yaw)
        except Exception:
            pass

    async def take_picture(self):
        await self._error_wrapper(self.system.camera.take_photo, CameraError)

    # MAVSDK Error wrapping functions

    async def _error_wrapper(self, func, error_type, *args, **kwargs):
        try:
            await func(*args, **kwargs)
        except error_type as e:
            self.logger.error(e._result.result_str)
            return False
        return True


class TrajectoryGenerator(ABC):

    CAN_DO_GPS = False
    SETPOINT_TYPES = set()

    def __init__(self, drone: Drone, dt, logger, use_gps=False, setpointtype: SetPointType = None):
<<<<<<< HEAD
=======
        """

        Should be called at the end of subclass constructors.

        :param drone:
        :param dt:
        :param logger:
        :param use_gps:
        :param setpointtype:
        """
>>>>>>> c40502e7
        assert setpointtype in self.SETPOINT_TYPES, (f"Invalid setpoint type {setpointtype} "
                                                     f"for trajectory generator {self.__class__.__name__}")
        self.drone = drone
        self.dt = dt
        self.logger = logger
        self.use_gps = use_gps
        self.setpoint_type = setpointtype
        self.target_position: np.ndarray | None = None

    @property
    @abstractmethod
    def is_ready(self) -> bool:
        pass

    def set_target(self, point: np.ndarray):
        """ Sets the target position that we will try to fly towards.

        :param point: Target waypoint. Should be an array with shape (4,), where the first three entries are the
            position (FRD, NED or LAT/LONG/AMSL) and the last is the target yaw
        :return:
        """
        self.target_position = point

    @abstractmethod
    def next_setpoint(self) -> np.ndarray:
        pass


class StaticWaypoints(TrajectoryGenerator):
    """ Simply sends the target waypoint as static setpoints.
    """

    CAN_DO_GPS = True
    SETPOINT_TYPES = {SetPointType.POS_NED, SetPointType.POS_GLOBAL}

    def __init__(self, drone, dt, logger, use_gps=False, setpointtype=SetPointType.POS_NED):
        super().__init__(drone, dt, logger=logger, use_gps=use_gps, setpointtype=setpointtype)
<<<<<<< HEAD
=======
        self._is_ready = True
        attr_string = "\n   ".join(["{}: {}".format(key, value) for key, value in self.__dict__.items()])
        self.logger.debug(f"Initialized trajectory generator {self.__class__.__name__}:\n   {attr_string}")

    @property
    def is_ready(self) -> bool:
        return self._is_ready
>>>>>>> c40502e7

    def next_setpoint(self) -> np.ndarray:
        if self.use_gps:
            self.setpoint_type = SetPointType.POS_GLOBAL
        else:
            self.setpoint_type = SetPointType.POS_NED
        return self.target_position


class DirectFlightFacingForward(TrajectoryGenerator):
    """ Flies directly toward the waypoint facing towards it along the way. Turning towards the target yaw happens
    after we reach the waypoint. Control happens only through velocity setpoints.
    """
    # TODO: Implement GPS
    # TODO: Figure out better way to handle yaw rate

    SETPOINT_TYPES = {SetPointType.VEL_NED}
    CAN_DO_GPS = False

    def __init__(self, drone, dt, logger, use_gps=False, setpointtype=SetPointType.VEL_NED,
                 max_vel_h=1.0, max_vel_z=0.5, max_acc_h=0.5, max_acc_z=0.25, max_yaw_rate=20, ):
        super().__init__(drone, dt, logger=logger, use_gps=use_gps, setpointtype=setpointtype)
        self.max_vel_h = max_vel_h
        self.max_vel_z = max_vel_z
        self.max_acc_h = max_acc_h
        self.max_acc_z = max_acc_z
        self.max_yaw_rate = max_yaw_rate

        self.fudge_yaw = 1
        self.fudge_xy = 1
        self.fudge_z = 1

        self._is_ready = True
        attr_string = "\n   ".join(["{}: {}".format(key, value) for key, value in self.__dict__.items()])
        self.logger.debug(f"Initialized trajectory generator {self.__class__.__name__}:\n   {attr_string}")

    @property
    def is_ready(self) -> bool:
        return self._is_ready

    def next_setpoint(self):
        """ Always move towards target. Accelerates if we are slower than the max speed and have space to accelerate,
        keep speed if we are at max velocity and still some distance away from target, decelerate when we approach
        target.

        :return:
        """
        # Yaw
        target_yaw = self.target_position[3]
        if self.drone.is_at_pos(self.target_position[:3], tolerance=1):
            temp_yaw_target = target_yaw
        else:
            temp_yaw_target = math.atan2(self.target_position[1] - self.drone.position_ned[1],
                                         self.target_position[0] - self.drone.position_ned[0]) / math.pi * 180
        cur_yaw = self.drone.attitude[2]
        dif_yaw = (temp_yaw_target - cur_yaw + 180) % 360 - 180
        step_size = self.max_yaw_rate * self.dt * self.fudge_yaw
        if abs(dif_yaw) < step_size:
            yaw = temp_yaw_target
        else:
            if dif_yaw > 0:
                yaw = cur_yaw + step_size
            else:
                yaw = cur_yaw - step_size

        # Vertical movement
        cur_z = self.drone.position_ned[2]
        cur_speed_z = abs(self.drone.velocity[2])
        dist_z = abs(self.target_position[2] - cur_z)
        speed_z_lim = min(math.sqrt(abs(2 * self.max_acc_z * dist_z)), self.max_vel_z)
        speed_z = min(cur_speed_z + self.max_acc_z * self.dt * self.fudge_z, speed_z_lim)
        vel_z = speed_z if self.target_position[2] - cur_z > 0 else -speed_z

        # Horizontal
        cur_xy = self.drone.position_ned[:2]
        dist_xy = dist_ned(self.target_position[:2], cur_xy)
        cur_vel_xy = self.drone.velocity[:2]
        cur_speed_xy = np.sqrt(cur_vel_xy.dot(cur_vel_xy))
        dist_xy_v = self.target_position[:2] - cur_xy
        speed_xy_limit = min(math.sqrt(abs(2 * self.max_acc_h * dist_xy)), self.max_vel_h)
        speed_xy = min(cur_speed_xy + self.max_acc_h * self.dt * self.fudge_xy, speed_xy_limit)
        dir_xy = math.atan2(dist_xy_v[1], dist_xy_v[0])
        vel_x = math.cos(dir_xy) * speed_xy
        vel_y = math.sin(dir_xy) * speed_xy

        vel_yaw_setpoint = np.asarray([vel_x, vel_y, vel_z, yaw])
        return vel_yaw_setpoint


class GMP3Gen(TrajectoryGenerator):

    # TODO: GMP3 currently doesn't run with less than 2 obstacles
    # TODO: Altitude and yaw. Both are currently just set immediately when we get a new target

    SETPOINT_TYPES = {SetPointType.POS_VEL_NED}
    CAN_DO_GPS = False

    def __init__(self, drone, dt, logger, use_gps=False, setpointtype=SetPointType.POS_VEL_NED):
        super().__init__(drone, dt, logger, use_gps=use_gps, setpointtype=setpointtype)
        self.config = GMP3Config(
            maxit=100,
            alpha=3,
            wdamp=0.999,
            delta=0.05,
            vx_max=2.0,
            vy_max=2.0,
            Q11=1.6,
            Q22=1.6,
            Q12=8,
            obstacles=[(5.0, 5.0, 1.0), (7.0, 3.0, 1.0)],
        )
        self.gmp3 = GMP3(self.config)
        self.waypoints = None
        self.start_time = None

    def calculate_path(self):
        cur_x, cur_y, _ = self.drone.position_ned
        self.gmp3.calculate((cur_x, cur_y), (self.target_position[0], self.target_position[1]))
        ts = self.gmp3.t
        xs = self.gmp3.x
        ys = self.gmp3.y
        xdots = self.gmp3.xdot
        ydots = self.gmp3.ydot
        self.waypoints = list(zip(ts, xs, ys, xdots, ydots))
        self.logger.info(len(self.waypoints))
        self.logger.info(self.waypoints[-1])
        self.start_time = time.time()

    def set_target(self, point: np.ndarray):
        super().set_target(point)
        self.calculate_path()

    def next_setpoint(self) -> np.ndarray:
        if self.waypoints is None:
            raise RuntimeError("Called for path setpoints before calculating path!")
        current_waypoint = None
        for wp in self.waypoints:
            if time.time() <= self.start_time + wp[0]:
                current_waypoint = wp
                break
        if current_waypoint is None:
            raise RuntimeError("Ran out of Waypoints before reaching target!")
        t, x, y, xdot, ydot = current_waypoint
        setpoint = np.asarray([x, y, self.target_position[2], xdot, ydot, 0, self.target_position[3]])
        return setpoint<|MERGE_RESOLUTION|>--- conflicted
+++ resolved
@@ -424,13 +424,8 @@
             dialect = "cubepilot"
             if name == "kira":
                 dialect = "ardupilotmega"
-<<<<<<< HEAD
-            self._passthrough = MAVPassthrough(loggername=f"{name}_MAVLINK", log_messages=False, dialect=dialect)
+            self._passthrough = MAVPassthrough(loggername=f"{name}_MAVLINK", log_messages=True, dialect=dialect)
         self.trajectory_gen = GMP3Gen(self, 1/self._position_update_freq, self.logger)
-=======
-            self._passthrough = MAVPassthrough(loggername=f"{name}_MAVLINK", log_messages=True, dialect=dialect)
-        self.trajectory_gen = StaticWaypoints(self, 1/self._position_update_freq, self.logger)
->>>>>>> c40502e7
 
         attr_string = "\n   ".join(["{}: {}".format(key, value) for key, value in self.__dict__.items()])
         self.logger.debug(f"Initialized Drone {self.name}, {self.__class__.__name__}:\n   {attr_string}")
@@ -1060,13 +1055,14 @@
     async def _check_gimbal_attitude(self):
         async for attitude in self.system.gimbal.attitude():
             rpy = attitude.euler_angle_forward
-            self.logger.debug(f"Gimbal attitude: R:{rpy.roll_deg}, P: {rpy.pitch_deg}, Y: {rpy.yaw_deg}")
+            #self.logger.debug(f"Gimbal attitude: R:{rpy.roll_deg}, P: {rpy.pitch_deg}, Y: {rpy.yaw_deg}")
 
     async def _check_gimbal_control(self):
         async for gimbal_control in self.system.gimbal.control():
-            self.logger.debug(f"Gimbal control: {gimbal_control.control_mode} "
-                              f"P:{gimbal_control.sysid_primary_control}:{gimbal_control.compid_primary_control}, "
-                              f"S:{gimbal_control.sysid_secondary_control}:{gimbal_control.compid_secondary_control}")
+            pass
+            #self.logger.debug(f"Gimbal control: {gimbal_control.control_mode} "
+            #                  f"P:{gimbal_control.sysid_primary_control}:{gimbal_control.compid_primary_control}, "
+            #                  f"S:{gimbal_control.sysid_secondary_control}:{gimbal_control.compid_secondary_control}")
 
     async def point_gimbal_at(self, lat, long, amsl):
         return await self._error_wrapper(self.system.gimbal.set_roi_location, GimbalError, lat, long, amsl)
@@ -1107,8 +1103,6 @@
     SETPOINT_TYPES = set()
 
     def __init__(self, drone: Drone, dt, logger, use_gps=False, setpointtype: SetPointType = None):
-<<<<<<< HEAD
-=======
         """
 
         Should be called at the end of subclass constructors.
@@ -1119,7 +1113,6 @@
         :param use_gps:
         :param setpointtype:
         """
->>>>>>> c40502e7
         assert setpointtype in self.SETPOINT_TYPES, (f"Invalid setpoint type {setpointtype} "
                                                      f"for trajectory generator {self.__class__.__name__}")
         self.drone = drone
@@ -1157,8 +1150,6 @@
 
     def __init__(self, drone, dt, logger, use_gps=False, setpointtype=SetPointType.POS_NED):
         super().__init__(drone, dt, logger=logger, use_gps=use_gps, setpointtype=setpointtype)
-<<<<<<< HEAD
-=======
         self._is_ready = True
         attr_string = "\n   ".join(["{}: {}".format(key, value) for key, value in self.__dict__.items()])
         self.logger.debug(f"Initialized trajectory generator {self.__class__.__name__}:\n   {attr_string}")
@@ -1166,7 +1157,6 @@
     @property
     def is_ready(self) -> bool:
         return self._is_ready
->>>>>>> c40502e7
 
     def next_setpoint(self) -> np.ndarray:
         if self.use_gps:
@@ -1266,21 +1256,30 @@
 
     def __init__(self, drone, dt, logger, use_gps=False, setpointtype=SetPointType.POS_VEL_NED):
         super().__init__(drone, dt, logger, use_gps=use_gps, setpointtype=setpointtype)
-        self.config = GMP3Config(
-            maxit=100,
-            alpha=3,
-            wdamp=0.999,
-            delta=0.05,
-            vx_max=2.0,
-            vy_max=2.0,
-            Q11=1.6,
-            Q22=1.6,
-            Q12=8,
-            obstacles=[(5.0, 5.0, 1.0), (7.0, 3.0, 1.0)],
-        )
+        self.GMP3_PARAMS = {
+            "maxit": 100,
+            "alpha": 3,
+            "wdamp": 0.999,
+            "delta": 0.05,
+            "vx_max": 0.1,
+            "vy_max": 0.1,
+            "Q11": 1.6,
+            "Q22": 1.6,
+            "Q12": 8,
+            "obstacles": [
+                (5.0, 5.0, 1.0),
+                (7.0, 3.0, 1.0)
+            ],
+        }
+        self.config = GMP3Config(**self.GMP3_PARAMS)
         self.gmp3 = GMP3(self.config)
         self.waypoints = None
         self.start_time = None
+        attr_string = "\n   ".join(["{}: {}".format(key, value) for key, value in self.__dict__.items()])
+        self.logger.debug(f"Initialized trajectory generator {self.__class__.__name__}:\n   {attr_string}")
+
+    def is_ready(self) -> bool:
+        return self.waypoints is not None
 
     def calculate_path(self):
         cur_x, cur_y, _ = self.drone.position_ned
@@ -1291,17 +1290,14 @@
         xdots = self.gmp3.xdot
         ydots = self.gmp3.ydot
         self.waypoints = list(zip(ts, xs, ys, xdots, ydots))
-        self.logger.info(len(self.waypoints))
-        self.logger.info(self.waypoints[-1])
         self.start_time = time.time()
+        self.logger.debug(f"Generated {len(self.waypoints)} waypoints: {self.waypoints}")
 
     def set_target(self, point: np.ndarray):
         super().set_target(point)
         self.calculate_path()
 
     def next_setpoint(self) -> np.ndarray:
-        if self.waypoints is None:
-            raise RuntimeError("Called for path setpoints before calculating path!")
         current_waypoint = None
         for wp in self.waypoints:
             if time.time() <= self.start_time + wp[0]:
