--- conflicted
+++ resolved
@@ -392,12 +392,8 @@
 
     async def _cli_awaiter(self, task):
         try:
-<<<<<<< HEAD
-            await task
-=======
             if isinstance(task, asyncio.Task):
                 await task
->>>>>>> 78858f64
         except asyncio.CancelledError:
             pass
         except Exception as e:
