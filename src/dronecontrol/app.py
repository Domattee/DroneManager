import asyncio
import datetime
import os
import shlex

from dronecontrol.dronemanager import DroneManager
from dronecontrol.drone import Drone, DroneMAVSDK
from dronecontrol.utils import common_formatter, check_cli_command_signatures

import textual.css.query
from textual import on, events
from textual.app import App, Screen, Binding
from textual.containers import Horizontal, Vertical, VerticalScroll
from textual.widgets import Footer, Header, Log, Static, RadioSet, RadioButton, ProgressBar
from textual.widget import Widget

from dronecontrol.widgets import InputWithHistory, TextualLogHandler, DroneOverview, ArgParser, ArgumentParserError

import logging

# TODO: Need some kind of "awaiter" process, that awaits each of the CLI tasks. Can't do that in the CLI function, as it
# will block the UI. Create an extra tasks that awaits the CLI tasks? Who awaits the awaiter tasks?
# TODO: Fence, trajectory generator and trajectory follower managing somehow

pane_formatter = logging.Formatter('%(asctime)s %(levelname)s %(name)s - %(message)s', datefmt="%H:%M:%S")

DRONE_DICT = {
    "luke":   "udp://192.168.1.31:14561",
    "wedge":  "udp://192.168.1.32:14562",
    "derek":  "udp://192.168.1.33:14563",
    "tycho":  "udp://192.168.1.34:14564",
    "gavin":  "udp://192.168.1.35:14565",
    "corran": "udp://192.168.1.36:14566",
    "jaina":  "udp://192.168.1.37:14567",
    "kira":   "serial://COM5:460800",
}

UPDATE_RATE = 20  # How often the various screens update in Hz. TODO: Currently time delay after function, refactor to
# ensure actual 20hz refresh rate

DEFAULT_PLUGINS = ["mission"]


class StatusScreen(Screen):

    CSS = """
ProgressBar {
    width: 25;
    height: 1;
    layout: horizontal;
}

Bar {
    width: 20;
    height: 1;
}
"""

    def __init__(self, *args, **kwargs):
        super().__init__(*args, **kwargs)
        self.dm: DroneManager = self.app.dm
        self.cur_drone: Drone | None = None
        self.logger = self.app.logger
        asyncio.create_task(self._update_values())
        self.dm.add_connect_func(self._add_drone)
        self.dm.add_remove_func(self._remove_drone)

    async def _update_values(self):
        while True:
            # Update fields
            try:
                if self.cur_drone is not None:
                    self.query_one("#name", expect_type=Static).update(f"{self.cur_drone.name}")
                    self.query_one("#address", expect_type=Static).update(f"{self.cur_drone.drone_addr}")
                    self.query_one("#attitude", expect_type=Static).update(f"{self.cur_drone.attitude}")
                    self.query_one("#battery", expect_type=ProgressBar).update(
                        progress=self.cur_drone.batteries[0].remaining)
                else:
                    self.query_one("#name", expect_type=Static).update("NAME: NO DRONE SELECTED")
                    self.query_one("#address", expect_type=Static).update("ADDRESS: NO DRONE SELECTED")
                    self.query_one("#attitude", expect_type=Static).update("ATTITUDE: NO DRONE SELECTED")
                    self.query_one("#battery", expect_type=ProgressBar).update(progress=0)
            except textual.app.NoMatches:
                pass
            except Exception as e:
                self.logger.error(f"Error updating values.")
                self.logger.debug({repr(e)}, exc_info=True)
            await asyncio.sleep(1/UPDATE_RATE)

    def compose(self):
        with Horizontal():
            with RadioSet(id="droneselector"):
                yield RadioButton("None", id="button_no_drone")
            with Vertical():
                yield Static(id="name", content="NAME: NO DRONE SELECTED", markup=False)
                yield Static(id="address", content="ADDRESS: NO DRONE SELECTED", markup=False)
                yield ProgressBar(id="battery", total=100, show_eta=False)
                yield Static(id="attitude", content="ATTITUDE: NO DRONE SELECTED", markup=False)
        yield Footer()

    def on_radio_set_changed(self, event: RadioSet.Changed) -> None:
        if event.pressed.label.plain == "None":
            self.cur_drone = None
        else:
            try:
                self.cur_drone = self.dm.drones[event.pressed.label.plain]
            except KeyError:
                pass

    async def _add_drone(self, name, drone):
        self.logger.debug(f"Adding radio button for {name}")
        radio_selector = RadioButton(f"{name}", id=f"button_{name}")
        radio_field = self.query_one("#droneselector", expect_type=RadioSet)
        await radio_field.mount(radio_selector)

    async def _remove_drone(self, name):
        if self.cur_drone is not None and self.cur_drone.name == name:
            # Have to change current drone to prevent stuff breaking
            self.cur_drone = None
        try:
            self.logger.debug(f"Removing radio button for {name}")
            await self.query_one(f"#button_{name}", expect_type=RadioButton).remove()
            # Move currently selected button after removal to prevent index errors
            selector = self.query_one(f"#droneselector", expect_type=RadioSet)
            selector.action_next_button()
        except textual.css.query.NoMatches:
            pass


class CommandScreen(Screen):
    # TODO: Make the CSS better, change widths and whatever dynamically
    # TODO: Print a pretty usage/command overview thing somewhere.
    # TODO: Currently you can enter commands after going "exit", need to prevent that

    # How often the drone overview screen is updated.
    STATUS_REFRESH_RATE = 20

    CSS = """
.text {
    text-style: bold;
}

#status {
    height: 5fr;
}

#usage {
    height: 1fr;
}

#sidebar {
    width: 97;
}
"""

    def __init__(self, *args, **kwargs):
        super().__init__(*args, **kwargs)
        self.dm: DroneManager = self.app.dm
        self.drone_widgets: dict[str, Widget] = {}
        self.running_tasks: set[asyncio.Task] = set()
        # self.drones acts as the list/manager of connected drones, any function that writes or deletes items should
        # protect those writes/deletes with this lock. Read only functions can ignore it.
        self._kill_counter = 0  # Require kill all to be entered twice
        self.logger = self.app.logger
        self.log_pane_handlers = {}

        # Parser stuff
        self._exit_aliases = ["quit", "close", "q"]
        base_parser, command_parser = self._base_parser()
        self.parser = base_parser
        self.command_parser = command_parser

        self.dynamic_commands = {}

        self.dm.add_connect_func(self._add_drone_object)
        self.dm.add_remove_func(self._remove_drone_object)

        self.dm.add_plugin_load_func(self._load_plugin_commands)
        self.dm.add_plugin_unload_func(self._unload_plugin_commands)

        for plugin_name in DEFAULT_PLUGINS:
            asyncio.create_task(self.dm.load_plugin(plugin_name))

        self._awaiter_tasks = set()

    def _base_parser(self):
        parser = ArgParser(description="Interactive command line interface to connect and control multiple drones")
        command_parsers = parser.add_subparsers(title="command", description="Command to execute.", dest="command")

        connect_parser = command_parsers.add_parser("connect", help="Connect a drone")
        connect_parser.add_argument("drone", type=str, help="Name for the drone.")
        connect_parser.add_argument("drone_address", type=str, nargs='?',
                                    help="Connection string. Something like udp://:14540")
        connect_parser.add_argument("-sa", "--server_address", type=str, default=None,
                                    help="Address for the mavsdk server. If omitted, a server is started "
                                         "automatically. Use this only if you already have a server for this drone "
                                         "running (for example on another machine). Default None.")
        connect_parser.add_argument("-sp", "--server_port", type=int, default=50051,
                                    help="Port for the mavsdk server. Default 50051.")
        connect_parser.add_argument("-t", "--timeout", type=float, default=120, required=False,
                                    help="Timeout in seconds for connection attempts. Default 120s.")

        disconnect_parser = command_parsers.add_parser("disconnect", help="Disconnect one or more drones.")
        disconnect_parser.add_argument("drones", type=str, nargs="+", help="Which drones to disconnect.")
        disconnect_parser.add_argument("-f", "--force", action="store_true",
                                       help="If this flag is set, ignore any potential checks and force the disconnect.")

        arm_parser = command_parsers.add_parser("arm", help="Arm the named drone(s).")
        arm_parser.add_argument("drones", type=str, nargs="+", help="Drone(s) to arm")
        arm_parser.add_argument("-s", "--schedule", action="store_true",
                                help="Queue this action instead of executing immediately.")

        disarm_parser = command_parsers.add_parser("disarm", help="Disarm the named drone(s).")
        disarm_parser.add_argument("drones", type=str, nargs="+", help="Drone(s) to disarm")
        disarm_parser.add_argument("-s", "--schedule", action="store_true",
                                   help="Queue this action instead of executing immediately.")

        takeoff_parser = command_parsers.add_parser("takeoff", help="Puts the drone(s) into takeoff mode.")
        takeoff_parser.add_argument("drones", type=str, nargs="+", help="Drone(s) to take off with.")
<<<<<<< HEAD
        takeoff_parser.add_argument("-a", "--altitude", type=float, required=False, default=2.0,
                                    help="Takeoff altitude (positive is up)")
        takeoff_parser.add_argument("-s", "--schedule", action="store_true", required=False,
=======
        takeoff_parser.add_argument("-a", "--altitude", type=float, nargs="?", default=2.0,
                                    help="Takeoff altitude, default 2m")
        takeoff_parser.add_argument("-s", "--schedule", action="store_true",
>>>>>>> 110dee64
                                    help="Queue this action instead of executing immediately.")

        flight_mode_parser = command_parsers.add_parser("mode", help="Change the drone(s) flight mode")
        flight_mode_parser.add_argument("mode", type=str,
                                        help=f"Target flight mode. Must be one of {self.dm.drone_class.VALID_FLIGHTMODES}.")
        flight_mode_parser.add_argument("drones", type=str, nargs="+",
                                        help="Drone(s) to change flight mode on.")
        flight_mode_parser.add_argument("-s", "--schedule", action="store_true",
                                        help="Queue this action instead of executing immediately.")

        fence_parser = command_parsers.add_parser("fence", help="Set a geofence-type thing. VERY WIP")
        fence_parser.add_argument("drones", type=str, nargs="+", help="Drone(s) to set the fence on.")
        fence_parser.add_argument("nl", type=float, help="Lower area limit along 'North' axis")
        fence_parser.add_argument("nu", type=float, help="Upper area limit along 'North' axis")
        fence_parser.add_argument("el", type=float, help="Lower area limit along 'East' axis")
        fence_parser.add_argument("eu", type=float, help="Upper area limit along 'East' axis")
        fence_parser.add_argument("h", type=float, help="Height limit, upper only. Positive for up.")

        fly_to_parser = command_parsers.add_parser("flyto", help="Send the drone to a local coordinate.")
        fly_to_parser.add_argument("drone", type=str, help="Name of the drone")
        fly_to_parser.add_argument("x", type=float, help="Target x coordinate")
        fly_to_parser.add_argument("y", type=float, help="Target y coordinate")
        fly_to_parser.add_argument("z", type=float, help="Target z coordinate")
        fly_to_parser.add_argument("yaw", type=float, nargs="?", default=None,
                                   help="Target yaw in degrees. Default maintains current facing.")
        fly_to_parser.add_argument("-t", "--tolerance", type=float, required=False, default=0.25,
                                   help="Position tolerance")
        fly_to_parser.add_argument("-s", "--schedule", action="store_true",
                                   help="Queue this action instead of executing immediately.")

        fly_to_gps_parser = command_parsers.add_parser("flytogps", help="Send the drone to a GPS coordinate")
        fly_to_gps_parser.add_argument("drone", type=str, help="Name of the drone")
        fly_to_gps_parser.add_argument("lat", type=float, help="Target latitude")
        fly_to_gps_parser.add_argument("long", type=float, help="Target longitude")
        fly_to_gps_parser.add_argument("alt", type=float, help="Target altitude (relative to takeoff)")
        fly_to_gps_parser.add_argument("yaw", type=float, nargs="?", default=None,
                                       help="Target yaw in degrees. Default maintains current facing.")
        fly_to_gps_parser.add_argument("-t", "--tolerance", type=float, required=False, default=0.25,
                                       help="Position tolerance")
        fly_to_gps_parser.add_argument("-s", "--schedule", action="store_true",
                                       help="Queue this action instead of executing immediately.")

        move_parser = command_parsers.add_parser("move", help="Send the drones x, y, z meters north, east or down.")
        move_parser.add_argument("drone", type=str, help="Name of the drone")
        move_parser.add_argument("x", type=float, help="How many meters to move north (negative for south).")
        move_parser.add_argument("y", type=float, help="How many meters to move east (negative for west).")
        move_parser.add_argument("z", type=float, help="How many meters to move down (negative for up).")
        move_parser.add_argument("yaw", type=float, nargs="?", default=0.0,
                                 help="How many degrees to move to the right (negative for left). Note that this does "
                                      "not wrap around, i.e. 350 degrees to right will move the drone 10 degrees to "
                                      "the left. Default 0 degrees.")
        move_parser.add_argument("-nogps", action="store_true",
                                 help="If this flag is set we move using the drones local coordinate system.")
        move_parser.add_argument("-t", "--tolerance", type=float, required=False, default=0.25,
                                 help="Position tolerance")
        move_parser.add_argument("-s", "--schedule", action="store_true",
                                 help="Queue this action instead of executing immediately.")

        land_parser = command_parsers.add_parser("land", help="Land the drone(s)")
        land_parser.add_argument("drones", type=str, nargs="+", help="Drone(s) to land")
        land_parser.add_argument("-s", "--schedule", action="store_true", help="Queue this action instead of "
                                                                               "executing immediately.")

        pause_parser = command_parsers.add_parser("pause", help="Pause the drone(s) task execution")
        pause_parser.add_argument("drones", type=str, nargs="+", help="Drone(s) to pause")

        resume_parser = command_parsers.add_parser("resume", help="Resume the drone(s) task execution")
        resume_parser.add_argument("drones", type=str, nargs="+", help="Drone(s) to resume")

        stop_parser = command_parsers.add_parser("stop", help="Stops (i.e. lands) drones. If no drones are listed,"
                                                 " stops all of them and then exits the application")
        stop_parser.add_argument("drones", type=str, nargs="*", help="Drone(s) to stop.")

        kill_parser = command_parsers.add_parser("kill", help="Kills (i.e. disarms and stops everything) drones. "
                                                 "If no drones are listed, kills all of them.")
        kill_parser.add_argument("drones", type=str, nargs="*", help="Drone(s) to kill.")

        plugin_load_parser = command_parsers.add_parser("load", help="Loads a given plugin.")
        plugin_load_parser.add_argument("plugin", type=str, help="Plugin name to load.")

        plugin_load_parser = command_parsers.add_parser("unload", help="Unloads a given plugin.")
        plugin_load_parser.add_argument("plugin", type=str, help="Plugin name to unload.")

        available_plugin_parser = command_parsers.add_parser("plugins", help="Prints a list of available plugins")

        loaded_plugin_parser = command_parsers.add_parser("loaded", help="Prints a list of loaded plugins")

        exit_parser = command_parsers.add_parser("exit", aliases=self._exit_aliases, help="Exits the application")

        cam_prepare_parser = command_parsers.add_parser("cam-prep", help="Prepare camera plugin")
        cam_prepare_parser.add_argument("drone", type=str, help="Which drones should take a picture")

        cam_settings_parser = command_parsers.add_parser("cam-settings", help="Start recording video")
        cam_settings_parser.add_argument("drone", type=str, help="Which drones should take a picture")

        cam_picture_parser = command_parsers.add_parser("cam-photo", help="Take a picture")
        cam_picture_parser.add_argument("drone", type=str, help="Which drones should take a picture")

        cam_video_start_parser = command_parsers.add_parser("cam-start", help="Start recording video")
        cam_video_start_parser.add_argument("drone", type=str, help="Which drones should take a picture")

        cam_video_stop_parser = command_parsers.add_parser("cam-stop", help="Start recording video")
        cam_video_stop_parser.add_argument("drone", type=str, help="Which drones should take a picture")

        cam_zoom_parser = command_parsers.add_parser("cam-zoom", help="Start recording video")
        cam_zoom_parser.add_argument("drone", type=str, help="Which drones should take a picture")
        cam_zoom_parser.add_argument("zoom", type=float, help="Target zoom level")

        ### RC - Parsers

        ql_parser = command_parsers.add_parser("qualify", help="Executes the 'qualify' function for the specified drones")
        ql_parser.add_argument("drones", type=str, nargs="+", help="Drone(s) to qualify.")
        ql_parser.add_argument("-a", "--altitude", type=float, required=False, default=2.0,
                               help="Altitude in meters above takeoff at which the course will be completed. "
                                    "Positive for up. Default 2m")

        rc_add_parser = command_parsers.add_parser("rc-add", help="Add drone(s) to the redcross demo")
        rc_add_parser.add_argument("drones", type=str, nargs="+", help="Drones to add.")

        rc_remove_parser = command_parsers.add_parser("rc-rm", help="Remove drone(s) from the redcross demo")
        rc_remove_parser.add_argument("drones", type=str, nargs="+", help="Drones to remove.")

        rc_stage_parser = command_parsers.add_parser("rc-stage", help="Perform a stage with the current drones")
        rc_stage_parser.add_argument("stage", type=int,
                                     help="Which stage to execute. Must be consecutive to the previous stage")
        

        return parser, command_parsers

    async def _load_plugin_commands(self, plugin_name, plugin):
        try:
            self.logger.debug(f"Loading CLI commands for plugin {plugin_name}")
            commands = plugin.cli_commands
            for command_name in commands:
                command = commands[command_name]
                cli_command = f"{plugin.PREFIX}-{command_name}".lower()
                self.logger.debug(f"Inspecting command {command_name}")
                tmp_parser = self.command_parser.add_parser(cli_command)
                for arg in check_cli_command_signatures(command):
                    is_invalid, name, is_list, is_required, accepts_none, base_type, is_kwonly = arg
                    arg_name = name if is_required else f"--{name}"
                    if is_invalid:
                        raise RuntimeError(f"CLI command {command_name} has invalid parameter types for parameter {name}!")
                    if is_list and is_required:
                        tmp_parser.add_argument(arg_name, type=base_type, nargs="+")
                    elif is_list and not is_required:
                        tmp_parser.add_argument(arg_name, type=base_type, nargs="*")
                    else:
                        tmp_parser.add_argument(arg_name, type=base_type)
                    self.logger.debug(f"Added Argument {arg_name}: {base_type, is_list, is_required}")
                self.dynamic_commands[cli_command] = command
        except Exception as e:
            self.logger.warning("Failed to load CLI commands for the plugin!")
            self.logger.debug(repr(e), exc_info=True)
            return e

    async def _unload_plugin_commands(self, plugin_name, plugin):
        # TODO: ALL OF IT
        # TODO: Apparently there isn't a great way to get rid of arguments in argparse, might have to delete the parser
        #  and generate a new one (which should be possible due to plugin list)
        pass

    async def _add_drone_object(self, name, drone):
        output = self.query_one("#output", expect_type=Log)
        status_field = self.query_one("#status", expect_type=VerticalScroll)
        self.logger.debug(f"Adding log pane handlers to {name}")
        drone_handler = TextualLogHandler(output)
        drone_handler.setLevel(logging.INFO)
        drone_handler.setFormatter(pane_formatter)
        drone.add_handler(drone_handler)
        self.logger.debug(f"Adding overview widget for {name}")
        drone_status_widget = DroneOverview(drone, UPDATE_RATE)
        self.drone_widgets[name] = drone_status_widget
        await status_field.mount(drone_status_widget)

    async def _remove_drone_object(self, name):
        try:
            await self.drone_widgets[name].remove()
        except KeyError:
            pass

    async def _cli_awaiter(self, task):
        try:
            if isinstance(task, asyncio.Task):
                await task
        except asyncio.CancelledError:
            pass
        except Exception as e:
            self.logger.error(f"Encountered an exception in a coroutine! See the log for more details")
            self.logger.debug(e, exc_info=True)

    @on(InputWithHistory.Submitted, "#cli")
    async def cli(self, message):
        value = message.value
        message.control.clear()
        tmp = None
        try:
            values = shlex.split(value)
            values[0] = values[0].lower()
            args = self.parser.parse_args(values)
        except ValueError as e:
            self.logger.warning(str(e))
            return
        except ArgumentParserError as e:
            self.logger.error(f"Exception parsing the argument: ")
            self.logger.debug(repr(e), exc_info=True)
            return
        except Exception as e:
            self.logger.warning("Exception during argument parsing!")
            self.logger.debug(repr(e), exc_info=True)
        try:

            command = args.command.lower()
            if command != "kill" or args.drones:
                self._kill_counter = 0

            if command == "connect":
                address = args.drone_address
                if args.drone in DRONE_DICT and not address:
                    address = DRONE_DICT[args.drone]
                elif not address:
                    address = "udp://:14540"
                tmp = asyncio.create_task(self.dm.connect_to_drone(args.drone, args.server_address,
                                                                   args.server_port, address, args.timeout))
            elif command == "disconnect":
                tmp = asyncio.create_task(self.dm.disconnect(args.drones, force=args.force))
            elif command == "arm":
                tmp = asyncio.create_task(self.dm.arm(args.drones, schedule=args.schedule))
            elif command == "disarm":
                tmp = asyncio.create_task(self.dm.disarm(args.drones, schedule=args.schedule))
            elif command == "takeoff":
                tmp = asyncio.create_task(self.dm.takeoff(args.drones, altitude=args.altitude, schedule=args.schedule))
            elif command == "mode":
                tmp = asyncio.create_task(self.dm.change_flightmode(args.drones, args.mode))
            elif command == "fence":
                self.dm.set_fence(args.drones, args.nl, args.nu, args.el, args.eu, args.h)
            elif command == "flyto":
                tmp = asyncio.create_task(self.dm.fly_to(args.drone, local=[args.x, args.y, args.z], yaw=args.yaw,
                                                         tol=args.tolerance, schedule=args.schedule))
            elif command == "flytogps":
                tmp = asyncio.create_task(self.dm.fly_to(args.drone, gps=[args.lat, args.long, args.alt], yaw=args.yaw,
                                                         tol=args.tolerance, schedule=args.schedule))
            elif command == "move":
                tmp = asyncio.create_task(self.dm.move(args.drone, [args.x, args.y, args.z], yaw=args.yaw,
                                                       use_gps=not args.nogps, tol=args.tolerance,
                                                       schedule=args.schedule))
            elif command == "land":
                tmp = asyncio.create_task(self.dm.land(args.drones, schedule=args.schedule))
            elif command == "pause":
                self.dm.pause(args.drones)
            elif command == "resume":
                self.dm.resume(args.drones)
            elif command == "stop":
                tmp = asyncio.create_task(self.dm.action_stop(args.drones))
            elif command == "kill":
                if not args.drones:
                    if self._kill_counter:
                        tmp = asyncio.create_task(self.dm.kill(args.drones))
                    else:
                        self.logger.warning("Are you sure? Enter kill again")
                        self._kill_counter += 1
                else:
                    tmp = asyncio.create_task(self.dm.kill(args.drones))
            elif command == "load":
                tmp = asyncio.create_task(self.dm.load_plugin(args.plugin))
            elif command == "unload":
                tmp = asyncio.create_task(self.dm.unload_plugin(args.plugin))
            elif command == "loaded":
                self.logger.info(f"Currently loaded plugins: {self.dm.currently_loaded_plugins()}")
            elif command == "plugins":
                available_but_not_loaded = [item for item in self.dm.plugin_options()
                                            if item not in self.dm.currently_loaded_plugins()]
                self.logger.info(f"Available plugins to load: {available_but_not_loaded}")
            elif command == "exit" or command in self._exit_aliases:
                exit_task = asyncio.create_task(self.exit())
            elif command in self.dynamic_commands:
                self.logger.debug(f"Performing plugin action {command}")
                func_arguments = vars(args).copy()
                func_arguments.pop("command")
                tmp = asyncio.create_task(self.dynamic_commands[command](**func_arguments))
            elif command == "cam-prep":
                tmp = asyncio.create_task(self.dm.prepare(args.drone))
            elif command == "cam-settings":
                tmp = asyncio.create_task(self.dm.get_settings(args.drone))
            elif command == "cam-photo":
                tmp = asyncio.create_task(self.dm.take_picture(args.drone))
            elif command == "cam-start":
                tmp = asyncio.create_task(self.dm.start_video(args.drone))
            elif command == "cam-stop":
                tmp = asyncio.create_task(self.dm.stop_video(args.drone))
            elif command == "cam-zoom":
                tmp = asyncio.create_task(self.dm.set_zoom(args.drone, args.zoom))
            self.running_tasks.add(tmp)
            self._awaiter_tasks.add(asyncio.create_task(self._cli_awaiter(tmp)))
        except Exception as e:
            self.logger.error("Encountered an exception executing the CLI!")
            self.logger.debug(repr(e), exc_info=True)

    async def action_stop(self, names):
        stop_app = False
        if not names:
            stop_app = True
        results = await self.dm.action_stop(names)
        for i, result in enumerate(results):
            # If one of the drones encounters an excepton
            if isinstance(result, Exception):
                stop_app = False
        if stop_app:
            self.logger.info("All drones stopped, exiting...")
            await asyncio.sleep(2)  # Beauty pause
            await self.exit()

    async def exit(self):
        """ Checks if any drones are armed and exits the app if not."""
        stop_app = True
        try:
            for name in self.dm.drones:
                if self.dm.drones[name].is_armed:
                    stop_app = False
            if stop_app:
                await asyncio.gather(*[self.dm.drones[name].disconnect(force=True) for name in self.dm.drones])
                for task in self.running_tasks:
                    if isinstance(task, asyncio.Task):
                        task.cancel()
                for task in self._awaiter_tasks:
                    if isinstance(task, asyncio.Task):
                        task.cancel()
                await asyncio.sleep(0.2)  # Beauty pause
                self.logger.info("Exiting...")
                await asyncio.sleep(1)  # Beauty pause
                await self.dm.close()
                self.app.exit()
            else:
                self.logger.warning("Can't exit the app with armed drones!")
        except Exception as e:
            self.logger.error(repr(e), exc_info=True)

    def _schedule_initialization_tasks(self):
        asyncio.create_task(self._logging_setup())

    async def _logging_setup(self):
        output = None
        while output is None:
            try:
                output = self.query_one("#output", expect_type=Log)
            except textual.css.query.NoMatches:
                await asyncio.sleep(0.1)
        handler = TextualLogHandler(output)
        handler.setLevel(logging.INFO)
        handler.setFormatter(pane_formatter)
        self.logger.addHandler(handler)
        self.dm.logger.addHandler(handler)

    def _on_mount(self, event: events.Mount) -> None:
        super()._on_mount(event)
        self.query_one("#output", expect_type=Log).can_focus = False

    def compose(self):
        status_string = ""
        status_string += "Drone Status\n" + DroneOverview.header_string()

        yield Header()
        yield Vertical(
            Horizontal(
                Log(id="output", classes="text"),
                Vertical(
                    VerticalScroll(
                        Static(id="status_header", content=status_string),
                        id="status", classes="text evenvert"),
                    Static(id="usage", classes="text evenvert", content=self.parser.format_help(), markup=False),
                    id="sidebar",
                )
            ),
            InputWithHistory(placeholder="Command line", id="cli")
        )
        yield Footer()
        self._schedule_initialization_tasks()


class DroneApp(App):

    BINDINGS = {
        Binding("s", "cycle_control", "Swap Status/Control"),
    }
    TITLE = "DroneManager"
    MODES = {
        "control": CommandScreen,
        "status": StatusScreen,
    }

    def __init__(self, dm: DroneManager, logger=None):
        self.dm = dm
        if logger is None:
            self.logger = logging.getLogger("App")
            self.logger.setLevel(logging.DEBUG)
            filename = f"app_{datetime.datetime.now()}"
            filename = filename.replace(":", "_").replace(".", "_") + ".log"
            logdir = os.path.abspath("./logs")
            os.makedirs(logdir, exist_ok=True)
            file_handler = logging.FileHandler(os.path.join(logdir, filename))
            file_handler.setLevel(logging.DEBUG)
            file_handler.setFormatter(common_formatter)
            self.logger.addHandler(file_handler)
        else:
            self.logger = logger
        self.command_screen: CommandScreen | None = None
        self.status_screen: StatusScreen | None = None
        super().__init__()

    def on_mount(self):
        self.switch_mode("control")

    def action_cycle_control(self):
        self.logger.debug("Switching between control and status screens")
        if self.current_mode == "control":
            self.logger.debug(f"Switching from control to status.")
            self.switch_mode("status")
        elif self.current_mode != "control":
            self.logger.debug("Switching to control")
            self.switch_mode("control")
        else:
            self.logger.debug("No valid target for switching")


def main():
    drone_type = DroneMAVSDK
    drone_manager = DroneManager(drone_type)
    app = DroneApp(drone_manager, logger=drone_manager.logger)
    app.run()

    logging.shutdown()


if __name__ == "__main__":
    main()<|MERGE_RESOLUTION|>--- conflicted
+++ resolved
@@ -217,15 +217,9 @@
 
         takeoff_parser = command_parsers.add_parser("takeoff", help="Puts the drone(s) into takeoff mode.")
         takeoff_parser.add_argument("drones", type=str, nargs="+", help="Drone(s) to take off with.")
-<<<<<<< HEAD
         takeoff_parser.add_argument("-a", "--altitude", type=float, required=False, default=2.0,
-                                    help="Takeoff altitude (positive is up)")
+                                    help="Takeoff altitude, default 2m, positive is up.")
         takeoff_parser.add_argument("-s", "--schedule", action="store_true", required=False,
-=======
-        takeoff_parser.add_argument("-a", "--altitude", type=float, nargs="?", default=2.0,
-                                    help="Takeoff altitude, default 2m")
-        takeoff_parser.add_argument("-s", "--schedule", action="store_true",
->>>>>>> 110dee64
                                     help="Queue this action instead of executing immediately.")
 
         flight_mode_parser = command_parsers.add_parser("mode", help="Change the drone(s) flight mode")
