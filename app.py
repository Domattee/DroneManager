--- conflicted
+++ resolved
@@ -16,14 +16,8 @@
 from textual.widgets import Footer, Header, Log, Static, RadioSet, RadioButton, ProgressBar
 from textual.widget import Widget
 
-<<<<<<< HEAD
-from widgets import InputWithHistory, TextualLogHandler, DroneOverview
+from widgets import InputWithHistory, TextualLogHandler, DroneOverview, ArgParser, ArgumentParserError
 from drones import DroneMAVSDK
-from betterparser import ArgParser, ArgumentParserError
-=======
-from widgets import InputWithHistory, TextualLogHandler, DroneOverview, ArgParser, ArgumentParserError
-from drones import DroneMAVSDK, DummyMAVDrone
->>>>>>> 8a864dea
 
 import logging
 
@@ -343,32 +337,16 @@
                             self.logger.warning("Are you sure? Enter kill again")
                             self._kill_counter += 1
                     else:
-<<<<<<< HEAD
                         tmp = asyncio.create_task(self.dm.kill(args.drones))
 
                 case "qualify":
-                    tmp = asyncio.create_task(self.qualify(args.drones, args.altitude))
+                    self.qualify(args.drones, args.altitude)
                 case "rc-add":
                     self.rc_add_drones(args.drones)
                 case "rc-rm":
                     self.rc_remove_drones(args.drones)
                 case "rc-stage":
                     tmp = asyncio.create_task(self.stages(args.stage))
-=======
-                        self.logger.warning("Are you sure? Enter kill again")
-                        self._kill_counter += 1
-                else:
-                    tmp = asyncio.create_task(self.dm.kill(args.drones))
-            elif args.command == "qualify":
-                self.qualify(args.drones, args.altitude)
-
-            elif args.command == "rc-add":
-                self.rc_add_drones(args.drones)
-            elif args.command == "rc-rm":
-                self.rc_remove_drones(args.drones)
-            elif args.command == "rc-stage":
-                tmp = asyncio.create_task(self.stages(args.stage))
->>>>>>> 8a864dea
             self.running_tasks.add(tmp)
         except Exception as e:
             self.logger.error(repr(e))
