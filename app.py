import asyncio
import datetime
import os
import argparse
import shlex
import numpy as np
from typing import Dict

from dronecontrol import DroneManager
from drones import Drone
from redcross import RedCross

import textual.css.query
from textual import on, events
from textual.app import App, Screen, Binding
from textual.containers import Horizontal, Vertical, VerticalScroll
from textual.widgets import Footer, Header, Log, Static, RadioSet, RadioButton, ProgressBar
from textual.widget import Widget

from widgets import InputWithHistory, TextualLogHandler, DroneOverview
from drones import DroneMAVSDK, DummyMAVDrone
from betterparser import ArgParser, ArgumentParserError

import logging


common_formatter = logging.Formatter('%(asctime)s.%(msecs)03d %(levelname)s %(name)s - %(message)s', datefmt="%H:%M:%S")
pane_formatter = logging.Formatter('%(asctime)s %(levelname)s %(name)s - %(message)s', datefmt="%H:%M:%S")

DRONE_DICT = {
    "luke":   "udp://192.168.1.31:14561",
    "wedge":  "udp://192.168.1.32:14562",
    "derek":  "udp://192.168.1.33:14563",
    "tycho":  "udp://192.168.1.34:14564",
    "gavin":  "udp://192.168.1.35:14565",
    "corran": "udp://192.168.1.36:14566",
    "jaina":  "udp://192.168.1.37:14567"
}

UPDATE_RATE = 20  # How often the various screens update in Hz


<<<<<<< HEAD
class WayPoint:
    def __init__(self, x, y, z, yaw, in_circle, offset_altitudes):
        self.x = x
        self.y = y
        self.z = z
        self.heading = yaw
        self.in_circle = in_circle
        self.offset_altitudes = offset_altitudes


class DemoDrone:
    def __init__(self, name, init_pos):
        self.name = name
        self.waypoint = init_pos
        self.launch_pos = None  # Set above the actual flight altitude


class RedCross:
    # TODO: Checks to prevent flying in the wrong stage (only allow current stage +1 and reset to stage 0(landed) or
    #  stage 1(at start positions)

    STAGE2_WP = [
        WayPoint(3, 0, -2, 0, False, True),
        WayPoint(3, 0, -2, 90, False, False)
    ]

    STAGE3_WP = [
        WayPoint(3, 37, -2, 90, False, False),
        WayPoint(3, 37, -2, -90, False, True),
        WayPoint(27, 37, -2, -90, False, True),
        WayPoint(27, 37, -2, -90, False, False),
        WayPoint(27, 20, -2, -90, False, False),
    ]

    STAGE4_WP = [
        WayPoint(27, 20, -2, -90, False, True),
        WayPoint(31, 21, -2, -90, True, True),
    ]

    STAGE5_WP = [
        WayPoint(27, 20, -2, -90, False, True),
        WayPoint(3, 0, -2, -90, False, True),
        WayPoint(3, 0, -2, 90, False, True),
    ]

    def __init__(self, logger, dm: DroneManager):
        self.dm = dm
        self.drones: Dict[str, DemoDrone] = OrderedDict()
        self.logger = logger
        self.cur_stage = 0

    def remove(self, name):
        try:
            self.drones.pop(name)
        except KeyError:
            self.logger.warning(f"No drone named {name} in this demo!")

    def add(self, name):
        assert name in self.dm.drones, f"Not connected to a drone with name {name}"
        if name in self.drones:
            pass  # Don't add the same drone twice
        else:
            x, y, z = self.dm.drones[name].position_ned
            yaw = self.dm.drones[name].attitude[2]
            self.drones[name] = DemoDrone(name,  (x, y, z, yaw))

    def current_drone_list(self):
        return [drone.name for name, drone in self.drones.items()]

    def formation_line(self, waypoint: WayPoint) -> List[Tuple[float, float, float, float]]:
        # Returns a list with position_yaw coordinates for each drone
        forward = 3
        right = 0
        altitude = -1 if waypoint.offset_altitudes else 0
        position_yaw_local_drones = [(waypoint.x + forward*i,
                                      waypoint.y + right*i,
                                      waypoint.z + altitude*i,
                                      waypoint.heading) for i in range(len(self.drones))]
        return position_yaw_local_drones

    def formation_circle(self, waypoint: WayPoint) -> List[Tuple[float, float, float, float]]:
        circle_radius = 6  # Adjust radius size as needed
        angle_offset = 2*math.pi/len(self.drones)
        altitude = -1 if waypoint.offset_altitudes else 0
        position_yaw_local_drones = [(waypoint.x + circle_radius * math.sin(i*angle_offset),
                                      waypoint.y + circle_radius * math.cos(i*angle_offset),
                                      waypoint.z + altitude*i,
                                      waypoint.heading) for i in range(len(self.drones))]
        return position_yaw_local_drones

    def formation(self, waypoint) -> List[Tuple[float, float, float, float]]:
        if waypoint.in_circle:
            return self.formation_circle(waypoint)
        else:
            return self.formation_line(waypoint)

    def _are_at_coordinates(self):
        drones_at_coordinates = []
        for i, name in enumerate(self.drones):
            drone = self.dm.drones[name]
            at_pos = drone.is_at_pos(np.asarray(self.drones[name].waypoint[:3]))
            at_heading = drone.is_at_heading(self.drones[name].waypoint[3])
            if at_pos and at_heading:
                drones_at_coordinates.append(True)
            else:
                drones_at_coordinates.append(False)
        return drones_at_coordinates

    async def fly_stage(self, waypoints):
        for waypoint in waypoints:
            coordinates = self.formation(waypoint)

            # Spin first
            coros = []
            for i, name in enumerate(self.drones):
                drone = self.dm.drones[name]
                x, y, z = drone.position_ned
                new_heading = coordinates[i][3]
                coros.append(drone.yaw_to(x, y, z, new_heading, 20, 2))
            results = await asyncio.wait_for(asyncio.gather(*coros, return_exceptions=True), timeout=15)
            for i, name in enumerate(self.drones):
                result = results[i]
                if isinstance(result, Exception):
                    self.logger.error(f"Drone {name} couldn't complete this heading change!")
                    self.logger.debug(repr(result), exc_info=True)
                    #self.remove(name)

            # Make x,y,z moves
            for i, name in enumerate(self.drones):
                drone = self.dm.drones[name]
                self.drones[name].waypoint = coordinates[i]
                await drone.set_waypoint_ned(coordinates[i])
            # Check that all drones have reached the waypoint before proceeding
            while not any(self._are_at_coordinates()):
                await asyncio.sleep(0.1)
        return True

    async def stage_1(self):
        self.logger.info(f"Starting stage 1 with {self.current_drone_list()}")
        base_altitude = -2.0
        takeoff_offsets = [-i for i in range(len(self.drones))]
        try:
            await self.dm.arm(self.drones.keys(), schedule=True)
            takeoff_altitudes = [base_altitude + takeoff_offsets[i] for i, name in enumerate(self.drones)]
            self.logger.info(f"Takeoff altitudes: {takeoff_altitudes}")
            await asyncio.gather(*[self.dm.drones[name].takeoff(altitude=base_altitude + takeoff_offsets[i]) for i, name in enumerate(self.drones)])
            for name in self.drones:
                x, y, z = self.dm.drones[name].position_ned
                yaw = self.dm.drones[name].attitude[2]
                self.drones[name].waypoint = (x, y, z, yaw)
                self.drones[name].launch_pos = (x, y, z, yaw)
            self.logger.info("Stage 1 complete!")
        except Exception as e:
            self.logger.error(repr(e), exc_info=True)

    async def stage_2(self):
        try:
            self.logger.info(f"Starting stage 2 with {self.current_drone_list()}")
            await self.fly_stage(self.STAGE2_WP)
            self.logger.info("Stage 2 complete!")
        except Exception as e:
            self.logger.error(repr(e), exc_info=True)

    async def stage_3(self):
        try:
            self.logger.info(f"Starting stage 3 with {self.current_drone_list()}")
            await self.fly_stage(self.STAGE3_WP)
            self.logger.info("Found body!")
            self.logger.info("Stage 3 complete!")
        except Exception as e:
            self.logger.error(repr(e), exc_info=True)

    async def stage_4(self):
        try:
            self.logger.info(f"Starting stage 4 with {self.current_drone_list()}")
            await self.fly_stage(self.STAGE4_WP)
            self.logger.info("Stage 4 complete!")
        except Exception as e:
            self.logger.error(repr(e), exc_info=True)

    async def stage_5(self):
        try:
            self.logger.info(f"Starting stage 5 with {self.current_drone_list()}")
            await self.fly_stage(self.STAGE5_WP)
            self.logger.info("Stage 5 complete!")
            # Fly back to launch pos
            for name in self.drones:
                drone = self.dm.drones[name]
                self.drones[name].waypoint = self.drones[name].launch_pos
                await drone.set_waypoint_ned(self.drones[name].launch_pos)
            # Check that all drones have reached the waypoint before proceeding
            while not any(self._are_at_coordinates()):
                await asyncio.sleep(0.1)
            await self.dm.land(self.drones.keys())
            self.logger.info("All drones landed!")
        except Exception as e:
            self.logger.error(repr(e), exc_info=True)


=======
>>>>>>> e20382e4
class StatusScreen(Screen):

    CSS = """
ProgressBar {
    width: 25;
    height: 1;
    layout: horizontal;
}

Bar {
    width: 20;
    height: 1;
}
"""

    def __init__(self, dm, logger, *args, **kwargs):
        super().__init__(*args, **kwargs)
        self.dm: DroneManager = dm
        self.cur_drone: Drone | None = None
        self.logger = logger
        asyncio.create_task(self._update_values())
        self.dm.add_connect_func(self._add_drone)
        self.dm.add_remove_func(self._remove_drone)

    async def _update_values(self):
        while True:
            # Update fields
            try:
                if self.cur_drone is not None:
                    self.query_one("#name", expect_type=Static).update(f"{self.cur_drone.name}")
                    self.query_one("#address", expect_type=Static).update(f"{self.cur_drone.drone_addr}")
                    self.query_one("#attitude", expect_type=Static).update(f"{self.cur_drone.attitude}")
                    self.query_one("#battery", expect_type=ProgressBar).update(progress=self.cur_drone.batteries[0].remaining)
                else:
                    self.query_one("#name", expect_type=Static).update("NAME: NO DRONE SELECTED")
                    self.query_one("#address", expect_type=Static).update("ADDRESS: NO DRONE SELECTED")
                    self.query_one("#attitude", expect_type=Static).update("ATTITUDE: NO DRONE SELECTED")
                    self.query_one("#battery", expect_type=ProgressBar).update(progress=0)
            except textual.app.NoMatches:
                pass
            except Exception as e:
                self.logger.error(f"Error updating values: {repr(e)}", exc_info=True)
            await asyncio.sleep(1/UPDATE_RATE)

    def compose(self):
        with Horizontal():
            with RadioSet(id="droneselector"):
                yield RadioButton("None", id="button_no_drone")
            with Vertical():
                yield Static(id="name", renderable="NAME: NO DRONE SELECTED")
                yield Static(id="address", renderable="ADDRESS: NO DRONE SELECTED")
                yield ProgressBar(id="battery", total=100, show_eta=False)
                yield Static(id="attitude", renderable="ATTITUDE: NO DRONE SELECTED")
        yield Footer()

    def on_radio_set_changed(self, event: RadioSet.Changed) -> None:
        if event.pressed.label.plain == "None":
            self.cur_drone = None
        else:
            try:
                self.cur_drone = self.dm.drones[event.pressed.label.plain]
            except KeyError:
                pass

    async def _add_drone(self, name, drone):
        try:
            self.logger.debug(f"Adding radio button for {name}")
            radio_selector = RadioButton(f"{name}", id=f"button_{name}")
            radio_field = self.query_one("#droneselector", expect_type=RadioSet)
            await radio_field.mount(radio_selector)
        except Exception as e:
            self.logger.error(f"{repr(e)}", exc_info=True)

    async def _remove_drone(self, name):
        try:
            if self.cur_drone is not None and self.cur_drone.name == name:
                # Have to change current drone to prevent stuff breaking
                self.cur_drone = None
            try:
                self.logger.debug(f"Removing radio button for {name}")
                await self.query_one(f"#button_{name}", expect_type=RadioButton).remove()
                # Move currently selected button after removal to prevent index errors
                selector = self.query_one(f"#droneselector", expect_type=RadioSet)
                selector.action_next_button()
            except textual.css.query.NoMatches:
                pass
        except Exception as e:
            self.logger.error(f"{repr(e)}", exc_info=True)
            raise


class CommandScreen(Screen):
    # TODO: Make the CSS better, change widths and whatever dynamically
    # TODO: Print a pretty usage/command overview thing somewhere.

    # How often the drone overview screen is updated.
    STATUS_REFRESH_RATE = 20

    CSS = """
.text {
    text-style: bold;
}

#status {
    height: 5fr;
}

#usage {
    height: 1fr;
}

#sidebar {
    width: 77;
}
"""

    def __init__(self, dm, logger, *args, **kwargs):
        super().__init__(*args, **kwargs)
        self.dm: DroneManager = dm
        self.drone_widgets: Dict[str, Widget] = {}
        self.running_tasks = set()
        # self.drones acts as the list/manager of connected drones, any function that writes or deletes items should
        # protect those writes/deletes with this lock. Read only functions can ignore it.
        self._kill_counter = 0  # Require kill all to be entered twice
        self.logger = logger
        self.log_pane_handlers = {}
        self.dm.add_connect_func(self._add_drone_object)
        self.dm.add_remove_func(self._remove_drone_object)
        self.redcross = RedCross(self.logger, self.dm)

        self.parser = ArgParser(
            description="Interactive command line interface to connect and control multiple drones")
        subparsers = self.parser.add_subparsers(title="command",
                                                description="Command to execute.", dest="command")
        connect_parser = subparsers.add_parser("connect", help="Connect a drone")
        connect_parser.add_argument("drone", type=str, help="Name for the drone.")
        connect_parser.add_argument("drone_address", type=str, nargs='?',
                                    help="Connection string. Something like udp://:14540")
        connect_parser.add_argument("-sa", "--server_address", type=str, default=None,
                                    help="Address for the mavsdk server. If omitted, a server is started "
                                         "automatically. Use this only if you already have a server for this drone "
                                         "running (for example on another machine). Default None")
        connect_parser.add_argument("-sp", "--server_port", type=int, default=50051,
                                    help="Port for the mavsdk server. Default 50051.")
        connect_parser.add_argument("-t", "--timeout", type=float, default=5, required=False,
                                    help="Timeout in seconds for connection attempts.")
        arm_parser = subparsers.add_parser("arm", help="Arm the named drone(s).")
        arm_parser.add_argument("drones", type=str, nargs="+", help="Drone(s) to arm")
        arm_parser.add_argument("-s", "--schedule", action="store_true", help="Queue this action instead of "
                                                                              "executing immediately.")

        disarm_parser = subparsers.add_parser("disarm", help="Disarm the named drone(s).")
        disarm_parser.add_argument("drones", type=str, nargs="+", help="Drone(s) to disarm")
        disarm_parser.add_argument("-s", "--schedule", action="store_true", help="Queue this action instead of "
                                                                                 "executing immediately.")

        takeoff_parser = subparsers.add_parser("takeoff", help="Puts the drone(s) into takeoff mode.")
        takeoff_parser.add_argument("drones", type=str, nargs="+", help="Drone(s) to take off with.")
        takeoff_parser.add_argument("-s", "--schedule", action="store_true", help="Queue this action instead of "
                                                                                  "executing immediately.")

        offboard_parser = subparsers.add_parser("mode", help="Change the drone(s) flight mode")
        offboard_parser.add_argument("mode", type=str, help="Target flight mode. Must be one of {}.".format(
            self.dm.drone_class.VALID_FLIGHTMODES))
        offboard_parser.add_argument("drones", type=str, nargs="+", help="Drone(s) to change flight mode on.")
        #offboard_parser.add_argument("-s", "--schedule", action="store_true", help="Queue this action instead of "
        #                                                                           "executing immediately.")

        fly_to_parser = subparsers.add_parser("flyto", help="Send the drone to a local coordinate.")
        fly_to_parser.add_argument("drone", type=str, help="Name of the drone")
        fly_to_parser.add_argument("x", type=float, help="Target x coordinate")
        fly_to_parser.add_argument("y", type=float, help="Target y coordinate")
        fly_to_parser.add_argument("z", type=float, help="Target z coordinate")
        fly_to_parser.add_argument("yaw", type=float, nargs="?", default=0.0, help="Target yaw in degrees. Default 0.")
        fly_to_parser.add_argument("-t", "--tolerance", type=float, required=False, default=0.5,
                                   help="Position tolerance")

        fly_to_gps_parser = subparsers.add_parser("flytogps", help="Send the drone to a GPS coordinate")
        fly_to_gps_parser.add_argument("drone", type=str, help="Name of the drone")
        fly_to_gps_parser.add_argument("lat", type=float, help="Target latitude")
        fly_to_gps_parser.add_argument("long", type=float, help="Target longitude")
        fly_to_gps_parser.add_argument("alt", type=float, help="Target altitude (relative to takeoff)")
        fly_to_gps_parser.add_argument("yaw", type=float, nargs="?", default=0.0, help="Target yaw in degrees. "
                                                                                       "Default 0.")
        fly_to_gps_parser.add_argument("-t", "--tolerance", type=float, required=False, default=0.5,
                                       help="Position tolerance")

        fly_circle_parser = subparsers.add_parser("orbit", help="Fly in a circle, facing the center point")
        fly_circle_parser.add_argument("drone", type=str, help="Name of the drone")
        fly_circle_parser.add_argument("radius", type=float, help="Radius of the circle")
        fly_circle_parser.add_argument("vel", type=float, help="Target velocity (negative for opposite direction)")
        fly_circle_parser.add_argument("center_lat", type=float, help="Latitude of the center of the circle")
        fly_circle_parser.add_argument("center_long", type=float, help="Longitude of the center of the circle")
        fly_circle_parser.add_argument("amsl", type=float, help="Altitude in terms of AMSL.")

        land_parser = subparsers.add_parser("land", help="Land the drone(s)")
        land_parser.add_argument("drones", type=str, nargs="+", help="Drone(s) to land")
        land_parser.add_argument("-s", "--schedule", action="store_true", help="Queue this action instead of "
                                                                               "executing immediately.")

        pause_parser = subparsers.add_parser("pause", help="Pause the drone(s) task execution")
        pause_parser.add_argument("drones", type=str, nargs="+", help="Drone(s) to pause")

        resume_parser = subparsers.add_parser("resume", help="Resume the drone(s) task execution")
        resume_parser.add_argument("drones", type=str, nargs="+", help="Drone(s) to resume")

        stop_parser = subparsers.add_parser("stop", help="Stops (i.e. lands) drones. If no drones are listed, "
                                                         "stops all of them and then exits the application")
        stop_parser.add_argument("drones", type=str, nargs="*", help="Drone(s) to stop.")

        kill_parser = subparsers.add_parser("kill", help="Kills (i.e. disarms and stops everything) drones. If no "
                                                         "drones are listed, kills all of them.")
        kill_parser.add_argument("drones", type=str, nargs="*", help="Drone(s) to kill.")

        ql_parser = subparsers.add_parser("qualify", help="Executes the 'qualify' function for the specified drones")
        ql_parser.add_argument("drones", type=str, nargs="+", help="Drone(s) to qualify.")
        ql_parser.add_argument("-a", "--altitude", type=float, required=False, default=2.0,
                               help="Altitude in meters above takeoff at which the course will be completed. "
                                    "Positive for up. Default 2m")

        rc_add_parser = subparsers.add_parser("rc-add", help="Add drone(s) to the redcross demo")
        rc_add_parser.add_argument("drones", type=str, nargs="+", help="Drones to add.")

        rc_remove_parser = subparsers.add_parser("rc-rm", help="Remove drone(s) from the redcross demo")
        rc_remove_parser.add_argument("drones", type=str, nargs="+", help="Drones to remove.")

        rc_stage_parser = subparsers.add_parser("rc-stage", help="Perform stage 1 with the current drones")
        rc_stage_parser.add_argument("stage", type=int,
                                     help="Which stage to execute. Must be consecutive to the previous stage")

    async def _add_drone_object(self, name, drone):
        output = self.query_one("#output", expect_type=Log)
        status_field = self.query_one("#status", expect_type=VerticalScroll)
        self.logger.debug(f"Adding log pane handlers to {name}")
        drone_handler = TextualLogHandler(output)
        drone_handler.setLevel(logging.INFO)
        drone_handler.setFormatter(pane_formatter)
        drone.add_handler(drone_handler)
        self.logger.debug(f"Adding overview widget for {name}")
        drone_status_widget = DroneOverview(drone, UPDATE_RATE)
        self.drone_widgets[name] = drone_status_widget
        await status_field.mount(drone_status_widget)

    async def _remove_drone_object(self, name):
        await self.drone_widgets[name].remove()

    @on(InputWithHistory.Submitted, "#cli")
    async def cli(self, message):
        value = message.value
        message.control.clear()
        tmp = None
        try:
            args = self.parser.parse_args(shlex.split(value))
        except ValueError as e:
            self.logger.warning(str(e))
            return
        except ArgumentParserError as e:
            self.logger.error(f"Exception parsing the argument: {repr(e)}", exc_info=True)
            return
        try:
            if args.command != "kill" or args.drones:
                self._kill_counter = 0

            if args.command == "connect":
                address = args.drone_address
                if args.drone in DRONE_DICT and not address:
                    address = DRONE_DICT[args.drone]
                elif not address:
                    address = "udp://:14540"
                tmp = asyncio.create_task(self.dm.connect_to_drone(args.drone, args.server_address, args.server_port,
                                                                   address, args.timeout))
            elif args.command == "arm":
                tmp = asyncio.create_task(self.dm.arm(args.drones, schedule=args.schedule))
            elif args.command == "disarm":
                tmp = asyncio.create_task(self.dm.disarm(args.drones, schedule=args.schedule))
            elif args.command == "takeoff":
                tmp = asyncio.create_task(self.dm.takeoff(args.drones, schedule=args.schedule))
            elif args.command == "mode":
                tmp = asyncio.create_task(self.dm.change_flightmode(args.drones, args.mode))
            elif args.command == "flyto":
                tmp = asyncio.create_task(self.dm.fly_to(args.drone, args.x, args.y, args.z, args.yaw,
                                                         tol=args.tolerance))
            elif args.command == "flytogps":
                tmp = asyncio.create_task(self.dm.fly_to_gps(args.drone, args.lat, args.long, args.alt, args.yaw,
                                                             tol=args.tolerance))
            elif args.command == "orbit":
                tmp = asyncio.create_task(self.dm.orbit(args.drone, args.radius, args.vel, args.center_lat,
                                                        args.center_long, args.amsl))
            elif args.command == "land":
                tmp = asyncio.create_task(self.dm.land(args.drones, schedule=args.schedule))
            elif args.command == "pause":
                tmp = asyncio.create_task(self.dm.pause(args.drones))
            elif args.command == "resume":
                tmp = asyncio.create_task(self.dm.resume(args.drones))
            elif args.command == "stop":
                tmp = asyncio.create_task(self.action_stop(args.drones))
            elif args.command == "kill":
                if not args.drones:
                    if self._kill_counter:
                        tmp = asyncio.create_task(self.dm.kill(args.drones))
                    else:
                        self.logger.warning("Are you sure? Enter kill again")
                        self._kill_counter += 1
                else:
                    tmp = asyncio.create_task(self.dm.kill(args.drones))
            elif args.command == "qualify":
                self.qualify(args.drones, args.altitude)

            elif args.command == "rc-add":
                self.rc_add_drones(args.drones)
            elif args.command == "rc-rm":
                self.rc_remove_drones(args.drones)
            elif args.command == "rc-stage":
                tmp = asyncio.create_task(self.stages(args.stage))
            self.running_tasks.add(tmp)
        except Exception as e:
            self.logger.error(repr(e))

    def qualify(self, names, altitude=2.0):
        good_names = []
        for name in names:
            if name in self.dm.drones:
                good_names.append(name)
            else:
                self.logger.warning(f"No drone named {name}")
        for name in good_names:
            asyncio.create_task(self._qualify(name, altitude))

    async def _qualify(self, name, altitude):
        cur_pos = self.dm.drones[name].position_ned
        x, y, z = cur_pos
        try:
            drone = self.dm.drones[name]
        except KeyError:
            self.logger.warning(f"No drone named {name}!")
            return
        try:
            await self.dm.arm([name])
            await asyncio.sleep(2)
            await self.dm.takeoff([name])
            await asyncio.sleep(2)
        ############
            self.logger.info("Big move forward 5m")
            await drone.set_waypoint_ned(np.asarray([5+x, y, -altitude, 0], dtype=float))
            await asyncio.sleep(7)
            await drone.set_waypoint_ned(np.asarray([0+x, y, -altitude, 0], dtype=float))
            await asyncio.sleep(9)
        #############
            await drone.set_waypoint_ned(np.asarray([5+x, y, -altitude, 0], dtype=float))
            await asyncio.sleep(7)
            self.logger.info("Turning, rate 10deg/2, 10Hz")
            await drone.spin_at_rate(10, 36, "cw")
            await asyncio.sleep(2)
            self.logger.info("Turning, rate 30deg/2, 10Hz")
            await drone.spin_at_rate(30, 12, "cw")
            await asyncio.sleep(2)
        #############
            await drone.set_waypoint_ned(np.asarray([0+x, y, -altitude, 0], dtype=float))
            await asyncio.sleep(7)
            await self.dm.land([name])
        except Exception as e:
            self.logger.error(f"{repr(e)}", exc_info=True)

    def rc_add_drones(self, names):
        for name in names:
            if name not in self.dm.drones:
                self.logger.warning(f"Can't add {name} to demo, no drone with that name!")
            else:
                self.redcross.add(name)
        self.logger.info(f"{self.redcross.current_drone_list()} currently taking part!")

    def rc_remove_drones(self, names):
        for name in names:
            if name not in self.dm.drones or name not in self.redcross.drones:
                self.logger.warning(f"Can't remove {name} to demo, no drone with that name!")
            else:
                self.redcross.remove(name)
        self.logger.info(f"{self.redcross.current_drone_list()} currently taking part!")

    async def stages(self, stage):
        if stage == 1:
            await self.redcross.stage_1()
        elif stage == 2:
            await self.redcross.stage_2()
        elif stage == 3:
            await self.redcross.stage_3()
        elif stage == 4:
            await self.redcross.stage_4()
        elif stage == 5:
            await self.redcross.stage_5()

    async def action_stop(self, names):
        stop_app = False
        if not names:
            stop_app = True
        results = await self.dm.action_stop(names)
        for i, result in enumerate(results):
            # If one of the drones encounters an excepton
            if isinstance(result, Exception):
                stop_app = False
        if stop_app:
            self.logger.info("All drones stopped, exiting...")
            await asyncio.sleep(2)  # Beauty pause
            self.app.exit()

    def _schedule_initialization_tasks(self):
        asyncio.create_task(self._logging_setup())

    async def _logging_setup(self):
        output = None
        while output is None:
            try:
                output = self.query_one("#output", expect_type=Log)
            except textual.css.query.NoMatches:
                await asyncio.sleep(0.1)
        handler = TextualLogHandler(output)
        handler.setLevel(logging.INFO)
        handler.setFormatter(pane_formatter)
        self.logger.addHandler(handler)
        self.dm.logger.addHandler(handler)

    def _on_mount(self, event: events.Mount) -> None:
        super()._on_mount(event)
        self.query_one("#output", expect_type=Log).can_focus = False

    def compose(self):
        status_string = ""
        status_string += "Drone Status\n" + DroneOverview.header_string()

        yield Header()
        yield Vertical(
            Horizontal(
                Log(id="output", classes="text"),
                Vertical(
                    VerticalScroll(
                        Static(id="status_header", renderable=status_string),
                        id="status", classes="text evenvert"),
                    Static(id="usage", classes="text evenvert", renderable=self.parser.format_help()),
                    id="sidebar",
                )
            ),
            InputWithHistory(placeholder="Command line", id="cli")
        )
        yield Footer()
        self._schedule_initialization_tasks()


class DroneApp(App):

    BINDINGS = {
        Binding("s", "cycle_control", "Swap Status/Control"),
    }

    def __init__(self, dm: DroneManager, logger=None):
        self.drone_manager = dm
        if logger is None:
            self.logger = logging.getLogger("App")
            self.logger.setLevel(logging.DEBUG)
            filename = f"app_{datetime.datetime.now()}"
            filename = filename.replace(":", "_").replace(".", "_") + ".log"
            logdir = os.path.abspath("./logs")
            os.makedirs(logdir, exist_ok=True)
            file_handler = logging.FileHandler(os.path.join(logdir, filename))
            file_handler.setLevel(logging.DEBUG)
            file_handler.setFormatter(common_formatter)
            self.logger.addHandler(file_handler)
        else:
            self.logger = logger
        self.command_screen: CommandScreen | None = None
        self.status_screen: StatusScreen | None = None
        super().__init__()

    def on_mount(self):
        screen = CommandScreen(self.drone_manager, self.logger, name="control-screen")
        self.install_screen(screen, name=screen.name)
        self.add_mode("control", base_screen=screen)
        self.command_screen = screen
        status_screen = StatusScreen(self.drone_manager, self.logger, name="status-screen")
        self.install_screen(status_screen, name=status_screen.name)
        self.add_mode("status", base_screen=status_screen)
        self.status_screen = status_screen
        self.switch_mode("status")
        self.switch_mode("control")

    def action_cycle_control(self):
        self.logger.debug("Switching between control and status screens")
        if self.current_mode == "control":
            self.logger.debug(f"Switching from control to status.")
            self.switch_mode("status")
        elif self.current_mode != "control":
            self.logger.debug("Switching to control")
            self.switch_mode("control")
        else:
            self.logger.debug("No valid target for switching")


if __name__ == "__main__":
    start_parser = argparse.ArgumentParser()
    start_parser.add_argument("-d", "--dummy", action="store_true", help="If set, use a dummy drone class")

    start_args = start_parser.parse_args()

    drone_type = DummyMAVDrone if start_args.dummy else DroneMAVSDK
    drone_manager = DroneManager(drone_type)
    app = DroneApp(drone_manager, logger=drone_manager.logger)
    app.run()

    logging.shutdown()<|MERGE_RESOLUTION|>--- conflicted
+++ resolved
@@ -40,208 +40,6 @@
 UPDATE_RATE = 20  # How often the various screens update in Hz
 
 
-<<<<<<< HEAD
-class WayPoint:
-    def __init__(self, x, y, z, yaw, in_circle, offset_altitudes):
-        self.x = x
-        self.y = y
-        self.z = z
-        self.heading = yaw
-        self.in_circle = in_circle
-        self.offset_altitudes = offset_altitudes
-
-
-class DemoDrone:
-    def __init__(self, name, init_pos):
-        self.name = name
-        self.waypoint = init_pos
-        self.launch_pos = None  # Set above the actual flight altitude
-
-
-class RedCross:
-    # TODO: Checks to prevent flying in the wrong stage (only allow current stage +1 and reset to stage 0(landed) or
-    #  stage 1(at start positions)
-
-    STAGE2_WP = [
-        WayPoint(3, 0, -2, 0, False, True),
-        WayPoint(3, 0, -2, 90, False, False)
-    ]
-
-    STAGE3_WP = [
-        WayPoint(3, 37, -2, 90, False, False),
-        WayPoint(3, 37, -2, -90, False, True),
-        WayPoint(27, 37, -2, -90, False, True),
-        WayPoint(27, 37, -2, -90, False, False),
-        WayPoint(27, 20, -2, -90, False, False),
-    ]
-
-    STAGE4_WP = [
-        WayPoint(27, 20, -2, -90, False, True),
-        WayPoint(31, 21, -2, -90, True, True),
-    ]
-
-    STAGE5_WP = [
-        WayPoint(27, 20, -2, -90, False, True),
-        WayPoint(3, 0, -2, -90, False, True),
-        WayPoint(3, 0, -2, 90, False, True),
-    ]
-
-    def __init__(self, logger, dm: DroneManager):
-        self.dm = dm
-        self.drones: Dict[str, DemoDrone] = OrderedDict()
-        self.logger = logger
-        self.cur_stage = 0
-
-    def remove(self, name):
-        try:
-            self.drones.pop(name)
-        except KeyError:
-            self.logger.warning(f"No drone named {name} in this demo!")
-
-    def add(self, name):
-        assert name in self.dm.drones, f"Not connected to a drone with name {name}"
-        if name in self.drones:
-            pass  # Don't add the same drone twice
-        else:
-            x, y, z = self.dm.drones[name].position_ned
-            yaw = self.dm.drones[name].attitude[2]
-            self.drones[name] = DemoDrone(name,  (x, y, z, yaw))
-
-    def current_drone_list(self):
-        return [drone.name for name, drone in self.drones.items()]
-
-    def formation_line(self, waypoint: WayPoint) -> List[Tuple[float, float, float, float]]:
-        # Returns a list with position_yaw coordinates for each drone
-        forward = 3
-        right = 0
-        altitude = -1 if waypoint.offset_altitudes else 0
-        position_yaw_local_drones = [(waypoint.x + forward*i,
-                                      waypoint.y + right*i,
-                                      waypoint.z + altitude*i,
-                                      waypoint.heading) for i in range(len(self.drones))]
-        return position_yaw_local_drones
-
-    def formation_circle(self, waypoint: WayPoint) -> List[Tuple[float, float, float, float]]:
-        circle_radius = 6  # Adjust radius size as needed
-        angle_offset = 2*math.pi/len(self.drones)
-        altitude = -1 if waypoint.offset_altitudes else 0
-        position_yaw_local_drones = [(waypoint.x + circle_radius * math.sin(i*angle_offset),
-                                      waypoint.y + circle_radius * math.cos(i*angle_offset),
-                                      waypoint.z + altitude*i,
-                                      waypoint.heading) for i in range(len(self.drones))]
-        return position_yaw_local_drones
-
-    def formation(self, waypoint) -> List[Tuple[float, float, float, float]]:
-        if waypoint.in_circle:
-            return self.formation_circle(waypoint)
-        else:
-            return self.formation_line(waypoint)
-
-    def _are_at_coordinates(self):
-        drones_at_coordinates = []
-        for i, name in enumerate(self.drones):
-            drone = self.dm.drones[name]
-            at_pos = drone.is_at_pos(np.asarray(self.drones[name].waypoint[:3]))
-            at_heading = drone.is_at_heading(self.drones[name].waypoint[3])
-            if at_pos and at_heading:
-                drones_at_coordinates.append(True)
-            else:
-                drones_at_coordinates.append(False)
-        return drones_at_coordinates
-
-    async def fly_stage(self, waypoints):
-        for waypoint in waypoints:
-            coordinates = self.formation(waypoint)
-
-            # Spin first
-            coros = []
-            for i, name in enumerate(self.drones):
-                drone = self.dm.drones[name]
-                x, y, z = drone.position_ned
-                new_heading = coordinates[i][3]
-                coros.append(drone.yaw_to(x, y, z, new_heading, 20, 2))
-            results = await asyncio.wait_for(asyncio.gather(*coros, return_exceptions=True), timeout=15)
-            for i, name in enumerate(self.drones):
-                result = results[i]
-                if isinstance(result, Exception):
-                    self.logger.error(f"Drone {name} couldn't complete this heading change!")
-                    self.logger.debug(repr(result), exc_info=True)
-                    #self.remove(name)
-
-            # Make x,y,z moves
-            for i, name in enumerate(self.drones):
-                drone = self.dm.drones[name]
-                self.drones[name].waypoint = coordinates[i]
-                await drone.set_waypoint_ned(coordinates[i])
-            # Check that all drones have reached the waypoint before proceeding
-            while not any(self._are_at_coordinates()):
-                await asyncio.sleep(0.1)
-        return True
-
-    async def stage_1(self):
-        self.logger.info(f"Starting stage 1 with {self.current_drone_list()}")
-        base_altitude = -2.0
-        takeoff_offsets = [-i for i in range(len(self.drones))]
-        try:
-            await self.dm.arm(self.drones.keys(), schedule=True)
-            takeoff_altitudes = [base_altitude + takeoff_offsets[i] for i, name in enumerate(self.drones)]
-            self.logger.info(f"Takeoff altitudes: {takeoff_altitudes}")
-            await asyncio.gather(*[self.dm.drones[name].takeoff(altitude=base_altitude + takeoff_offsets[i]) for i, name in enumerate(self.drones)])
-            for name in self.drones:
-                x, y, z = self.dm.drones[name].position_ned
-                yaw = self.dm.drones[name].attitude[2]
-                self.drones[name].waypoint = (x, y, z, yaw)
-                self.drones[name].launch_pos = (x, y, z, yaw)
-            self.logger.info("Stage 1 complete!")
-        except Exception as e:
-            self.logger.error(repr(e), exc_info=True)
-
-    async def stage_2(self):
-        try:
-            self.logger.info(f"Starting stage 2 with {self.current_drone_list()}")
-            await self.fly_stage(self.STAGE2_WP)
-            self.logger.info("Stage 2 complete!")
-        except Exception as e:
-            self.logger.error(repr(e), exc_info=True)
-
-    async def stage_3(self):
-        try:
-            self.logger.info(f"Starting stage 3 with {self.current_drone_list()}")
-            await self.fly_stage(self.STAGE3_WP)
-            self.logger.info("Found body!")
-            self.logger.info("Stage 3 complete!")
-        except Exception as e:
-            self.logger.error(repr(e), exc_info=True)
-
-    async def stage_4(self):
-        try:
-            self.logger.info(f"Starting stage 4 with {self.current_drone_list()}")
-            await self.fly_stage(self.STAGE4_WP)
-            self.logger.info("Stage 4 complete!")
-        except Exception as e:
-            self.logger.error(repr(e), exc_info=True)
-
-    async def stage_5(self):
-        try:
-            self.logger.info(f"Starting stage 5 with {self.current_drone_list()}")
-            await self.fly_stage(self.STAGE5_WP)
-            self.logger.info("Stage 5 complete!")
-            # Fly back to launch pos
-            for name in self.drones:
-                drone = self.dm.drones[name]
-                self.drones[name].waypoint = self.drones[name].launch_pos
-                await drone.set_waypoint_ned(self.drones[name].launch_pos)
-            # Check that all drones have reached the waypoint before proceeding
-            while not any(self._are_at_coordinates()):
-                await asyncio.sleep(0.1)
-            await self.dm.land(self.drones.keys())
-            self.logger.info("All drones landed!")
-        except Exception as e:
-            self.logger.error(repr(e), exc_info=True)
-
-
-=======
->>>>>>> e20382e4
 class StatusScreen(Screen):
 
     CSS = """
@@ -307,30 +105,23 @@
                 pass
 
     async def _add_drone(self, name, drone):
+        self.logger.debug(f"Adding radio button for {name}")
+        radio_selector = RadioButton(f"{name}", id=f"button_{name}")
+        radio_field = self.query_one("#droneselector", expect_type=RadioSet)
+        await radio_field.mount(radio_selector)
+
+    async def _remove_drone(self, name):
+        if self.cur_drone is not None and self.cur_drone.name == name:
+            # Have to change current drone to prevent stuff breaking
+            self.cur_drone = None
         try:
-            self.logger.debug(f"Adding radio button for {name}")
-            radio_selector = RadioButton(f"{name}", id=f"button_{name}")
-            radio_field = self.query_one("#droneselector", expect_type=RadioSet)
-            await radio_field.mount(radio_selector)
-        except Exception as e:
-            self.logger.error(f"{repr(e)}", exc_info=True)
-
-    async def _remove_drone(self, name):
-        try:
-            if self.cur_drone is not None and self.cur_drone.name == name:
-                # Have to change current drone to prevent stuff breaking
-                self.cur_drone = None
-            try:
-                self.logger.debug(f"Removing radio button for {name}")
-                await self.query_one(f"#button_{name}", expect_type=RadioButton).remove()
-                # Move currently selected button after removal to prevent index errors
-                selector = self.query_one(f"#droneselector", expect_type=RadioSet)
-                selector.action_next_button()
-            except textual.css.query.NoMatches:
-                pass
-        except Exception as e:
-            self.logger.error(f"{repr(e)}", exc_info=True)
-            raise
+            self.logger.debug(f"Removing radio button for {name}")
+            await self.query_one(f"#button_{name}", expect_type=RadioButton).remove()
+            # Move currently selected button after removal to prevent index errors
+            selector = self.query_one(f"#droneselector", expect_type=RadioSet)
+            selector.action_next_button()
+        except textual.css.query.NoMatches:
+            pass
 
 
 class CommandScreen(Screen):
@@ -468,7 +259,7 @@
         rc_remove_parser = subparsers.add_parser("rc-rm", help="Remove drone(s) from the redcross demo")
         rc_remove_parser.add_argument("drones", type=str, nargs="+", help="Drones to remove.")
 
-        rc_stage_parser = subparsers.add_parser("rc-stage", help="Perform stage 1 with the current drones")
+        rc_stage_parser = subparsers.add_parser("rc-stage", help="Perform a stage with the current drones")
         rc_stage_parser.add_argument("stage", type=int,
                                      help="Which stage to execute. Must be consecutive to the previous stage")
 
